--- conflicted
+++ resolved
@@ -62,12 +62,7 @@
     /**
      * Row custom update (json)
      *
-<<<<<<< HEAD
-     * Used to inject a custom update fot testing purpose in the
-     * request class
-=======
      * Used to inject a custom update for testing purposes in the Request class
->>>>>>> 9c43213f
      *
      * @var string
      */
@@ -381,13 +376,8 @@
     /**
      * Handle bot request from wekhook
      *
-<<<<<<< HEAD
-     * @todo Should return the executed command result (true,false) but we shoud check if all commands return a value.
-     * Furthermore this function is the tween of handleGetUpdates for webhook, but the first return the ServerResponse
-=======
      * @todo Should return the executed command result (true|false) but we shoud check if all commands return a value.
      * Furthermore this function is the twin of handleGetUpdates for webhook, but the first returns the ServerResponse
->>>>>>> 9c43213f
      * instead the latter return if the command has failed or not (true|false).
      * We shoud use the same convention for both.
      *
