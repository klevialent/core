<?php
/**
 * This file is part of the TelegramBot package.
 *
 * (c) Avtandil Kikabidze aka LONGMAN <akalongman@gmail.com>
 *
 * For the full copyright and license information, please view the LICENSE
 * file that was distributed with this source code.
 */

namespace Longman\TelegramBot;

defined('TB_BASE_PATH') || define('TB_BASE_PATH', __DIR__);
defined('TB_BASE_COMMANDS_PATH') || define('TB_BASE_COMMANDS_PATH', TB_BASE_PATH . '/Commands');

use Exception;
use Longman\TelegramBot\Commands\Command;
use Longman\TelegramBot\Entities\ServerResponse;
use Longman\TelegramBot\Entities\Update;
use Longman\TelegramBot\Exception\TelegramException;
use PDO;
use RecursiveDirectoryIterator;
use RecursiveIteratorIterator;
use RegexIterator;

class Telegram
{
    /**
     * Version
     *
     * @var string
     */
<<<<<<< HEAD
    protected $version = '0.54.1';
=======
    protected $version = '0.55.0';
>>>>>>> 5bec1827

    /**
     * Telegram API key
     *
     * @var string
     */
    protected $api_key = '';

    /**
     * Telegram Bot username
     *
     * @var string
     */
    protected $bot_username = '';

    /**
     * Telegram Bot id
     *
     * @var string
     */
    protected $bot_id = '';

    /**
     * Raw request data (json) for webhook methods
     *
     * @var string
     */
    protected $input;

    /**
     * Custom commands paths
     *
     * @var array
     */
    protected $commands_paths = [];

    /**
     * Current Update object
     *
     * @var \Longman\TelegramBot\Entities\Update
     */
    protected $update;

    /**
     * Upload path
     *
     * @var string
     */
    protected $upload_path;

    /**
     * Download path
     *
     * @var string
     */
    protected $download_path;

    /**
     * MySQL integration
     *
     * @var boolean
     */
    protected $mysql_enabled = false;

    /**
     * PDO object
     *
     * @var \PDO
     */
    protected $pdo;

    /**
     * Commands config
     *
     * @var array
     */
    protected $commands_config = [];

    /**
     * Admins list
     *
     * @var array
     */
    protected $admins_list = [];

    /**
     * ServerResponse of the last Command execution
     *
     * @var \Longman\TelegramBot\Entities\ServerResponse
     */
    protected $last_command_response;

    /**
     * Botan.io integration
     *
     * @var boolean
     */
    protected $botan_enabled = false;

    /**
     * Check if runCommands() is running in this session
     *
     * @var boolean
     */
    protected $run_commands = false;

    /**
     * Is running getUpdates without DB enabled
     *
     * @var bool
     */
    protected $getupdates_without_database = false;

    /**
     * Last update ID
     * Only used when running getUpdates without a database
     *
     * @var integer
     */
    protected $last_update_id = null;

    /**
     * Telegram constructor.
     *
     * @param string $api_key
     * @param string $bot_username
     *
     * @throws \Longman\TelegramBot\Exception\TelegramException
     */
    public function __construct($api_key, $bot_username = '')
    {
        if (empty($api_key)) {
            throw new TelegramException('API KEY not defined!');
        }
        preg_match('/(\d+)\:[\w\-]+/', $api_key, $matches);
        if (!isset($matches[1])) {
            throw new TelegramException('Invalid API KEY defined!');
        }
        $this->bot_id  = $matches[1];
        $this->api_key = $api_key;

        if (!empty($bot_username)) {
            $this->bot_username = $bot_username;
        }

        //Add default system commands path
        $this->addCommandsPath(TB_BASE_COMMANDS_PATH . '/SystemCommands');

        Request::initialize($this);
    }

    /**
     * Initialize Database connection
     *
     * @param array  $credential
     * @param string $table_prefix
     * @param string $encoding
     *
     * @return \Longman\TelegramBot\Telegram
     * @throws \Longman\TelegramBot\Exception\TelegramException
     */
    public function enableMySql(array $credential, $table_prefix = null, $encoding = 'utf8mb4')
    {
        $this->pdo = DB::initialize($credential, $this, $table_prefix, $encoding);
        ConversationDB::initializeConversation();
        $this->mysql_enabled = true;

        return $this;
    }

    /**
     * Initialize Database external connection
     *
     * @param PDO    $external_pdo_connection PDO database object
     * @param string $table_prefix
     *
     * @return \Longman\TelegramBot\Telegram
     * @throws \Longman\TelegramBot\Exception\TelegramException
     */
    public function enableExternalMySql($external_pdo_connection, $table_prefix = null)
    {
        $this->pdo = DB::externalInitialize($external_pdo_connection, $this, $table_prefix);
        ConversationDB::initializeConversation();
        $this->mysql_enabled = true;

        return $this;
    }

    /**
     * Get commands list
     *
     * @return array $commands
     * @throws \Longman\TelegramBot\Exception\TelegramException
     */
    public function getCommandsList()
    {
        $commands = [];

        foreach ($this->commands_paths as $path) {
            try {
                //Get all "*Command.php" files
                $files = new RegexIterator(
                    new RecursiveIteratorIterator(
                        new RecursiveDirectoryIterator($path)
                    ),
                    '/^.+Command.php$/'
                );

                foreach ($files as $file) {
                    //Remove "Command.php" from filename
                    $command      = $this->sanitizeCommand(substr($file->getFilename(), 0, -11));
                    $command_name = strtolower($command);

                    if (array_key_exists($command_name, $commands)) {
                        continue;
                    }

                    require_once $file->getPathname();

                    $command_obj = $this->getCommandObject($command);
                    if ($command_obj instanceof Command) {
                        $commands[$command_name] = $command_obj;
                    }
                }
            } catch (Exception $e) {
                throw new TelegramException('Error getting commands from path: ' . $path);
            }
        }

        return $commands;
    }

    /**
     * Get an object instance of the passed command
     *
     * @param string $command
     *
     * @return \Longman\TelegramBot\Commands\Command|null
     */
    public function getCommandObject($command)
    {
        $which = ['System'];
        $this->isAdmin() && $which[] = 'Admin';
        $which[] = 'User';

        foreach ($which as $auth) {
            $command_namespace = __NAMESPACE__ . '\\Commands\\' . $auth . 'Commands\\' . $this->ucfirstUnicode($command) . 'Command';
            if (class_exists($command_namespace)) {
                return new $command_namespace($this, $this->update);
            }
        }

        return null;
    }

    /**
     * Set custom input string for debug purposes
     *
     * @param string $input (json format)
     *
     * @return \Longman\TelegramBot\Telegram
     */
    public function setCustomInput($input)
    {
        $this->input = $input;

        return $this;
    }

    /**
     * Get custom input string for debug purposes
     *
     * @return string
     */
    public function getCustomInput()
    {
        return $this->input;
    }

    /**
     * Get the ServerResponse of the last Command execution
     *
     * @return \Longman\TelegramBot\Entities\ServerResponse
     */
    public function getLastCommandResponse()
    {
        return $this->last_command_response;
    }

    /**
     * Handle getUpdates method
     *
     * @param int|null $limit
     * @param int|null $timeout
     *
     * @return \Longman\TelegramBot\Entities\ServerResponse
     * @throws \Longman\TelegramBot\Exception\TelegramException
     */
    public function handleGetUpdates($limit = null, $timeout = null)
    {
        if (empty($this->bot_username)) {
            throw new TelegramException('Bot Username is not defined!');
        }

        if (!DB::isDbConnected() && !$this->getupdates_without_database) {
            return new ServerResponse(
                [
                    'ok'          => false,
                    'description' => 'getUpdates needs MySQL connection! (This can be overridden - see documentation)',
                ],
                $this->bot_username
            );
        }

        $offset = 0;

        //Take custom input into account.
        if ($custom_input = $this->getCustomInput()) {
            $response = new ServerResponse(json_decode($custom_input, true), $this->bot_username);
        } else {
            if (DB::isDbConnected()) {
                //Get last update id from the database
                $last_update = DB::selectTelegramUpdate(1);
                $last_update = reset($last_update);

                $this->last_update_id = isset($last_update['id']) ? $last_update['id'] : null;
            }

            if ($this->last_update_id !== null) {
                $offset = $this->last_update_id + 1;    //As explained in the telegram bot API documentation
            }

            $response = Request::getUpdates(
                [
                    'offset'  => $offset,
                    'limit'   => $limit,
                    'timeout' => $timeout,
                ]
            );
        }

        if ($response->isOk()) {
            $results = $response->getResult();

            //Process all updates
            /** @var Update $result */
            foreach ($results as $result) {
                $this->processUpdate($result);
            }

            if (!DB::isDbConnected() && !$custom_input && $this->last_update_id !== null && $offset === 0) {
                //Mark update(s) as read after handling
                Request::getUpdates(
                    [
                        'offset'  => $this->last_update_id + 1,
                        'limit'   => 1,
                        'timeout' => $timeout,
                    ]
                );
            }
        }

        return $response;
    }

    /**
     * Handle bot request from webhook
     *
     * @return bool
     *
     * @throws \Longman\TelegramBot\Exception\TelegramException
     */
    public function handle()
    {
        if (empty($this->bot_username)) {
            throw new TelegramException('Bot Username is not defined!');
        }

        $this->input = Request::getInput();

        if (empty($this->input)) {
            throw new TelegramException('Input is empty!');
        }

        $post = json_decode($this->input, true);
        if (empty($post)) {
            throw new TelegramException('Invalid JSON!');
        }

        if ($response = $this->processUpdate(new Update($post, $this->bot_username))) {
            return $response->isOk();
        }

        return false;
    }

    /**
     * Get the command name from the command type
     *
     * @param string $type
     *
     * @return string
     */
    protected function getCommandFromType($type)
    {
        return $this->ucfirstUnicode(str_replace('_', '', $type));
    }

    /**
     * Process bot Update request
     *
     * @param \Longman\TelegramBot\Entities\Update $update
     *
     * @return \Longman\TelegramBot\Entities\ServerResponse
     * @throws \Longman\TelegramBot\Exception\TelegramException
     */
    public function processUpdate(Update $update)
    {
        $this->update = $update;
        $this->last_update_id = $update->getUpdateId();

        //If all else fails, it's a generic message.
        $command = 'genericmessage';

        $update_type = $this->update->getUpdateType();
        if ($update_type === 'message') {
            $message = $this->update->getMessage();

            //Load admin commands
            if ($this->isAdmin()) {
                $this->addCommandsPath(TB_BASE_COMMANDS_PATH . '/AdminCommands', false);
            }

            $type = $message->getType();
            if ($type === 'command') {
                $command = $message->getCommand();
            } elseif (in_array($type, [
                'new_chat_members',
                'left_chat_member',
                'new_chat_title',
                'new_chat_photo',
                'delete_chat_photo',
                'group_chat_created',
                'supergroup_chat_created',
                'channel_chat_created',
                'migrate_to_chat_id',
                'migrate_from_chat_id',
                'pinned_message',
                'invoice',
                'successful_payment',
            ], true)
            ) {
                $command = $this->getCommandFromType($type);
            }
        } else {
            $command = $this->getCommandFromType($update_type);
        }

        //Make sure we have an up-to-date command list
        //This is necessary to "require" all the necessary command files!
        $this->getCommandsList();

        //Make sure we don't try to process update that was already processed
        $last_id = DB::selectTelegramUpdate(1, $this->update->getUpdateId());
        if ($last_id && count($last_id) === 1) {
            TelegramLog::debug('Duplicate update received, processing aborted!');
            return Request::emptyResponse();
        }

        DB::insertRequest($this->update);

        return $this->executeCommand($command);
    }

    /**
     * Execute /command
     *
     * @param string $command
     *
     * @return mixed
     * @throws \Longman\TelegramBot\Exception\TelegramException
     */
    public function executeCommand($command)
    {
        $command     = strtolower($command);
        $command_obj = $this->getCommandObject($command);

        if (!$command_obj || !$command_obj->isEnabled()) {
            //Failsafe in case the Generic command can't be found
            if ($command === 'generic') {
                throw new TelegramException('Generic command missing!');
            }

            //Handle a generic command or non existing one
            $this->last_command_response = $this->executeCommand('generic');
        } else {
            //Botan.io integration, make sure only the actual command user executed is reported
            if ($this->botan_enabled) {
                Botan::lock($command);
            }

            //execute() method is executed after preExecute()
            //This is to prevent executing a DB query without a valid connection
            $this->last_command_response = $command_obj->preExecute();

            //Botan.io integration, send report after executing the command
            if ($this->botan_enabled) {
                Botan::track($this->update, $command);
            }
        }

        return $this->last_command_response;
    }

    /**
     * Sanitize Command
     *
     * @param string $command
     *
     * @return string
     */
    protected function sanitizeCommand($command)
    {
        return str_replace(' ', '', $this->ucwordsUnicode(str_replace('_', ' ', $command)));
    }

    /**
     * Enable a single Admin account
     *
     * @param integer $admin_id Single admin id
     *
     * @return \Longman\TelegramBot\Telegram
     */
    public function enableAdmin($admin_id)
    {
        if (!is_int($admin_id) || $admin_id <= 0) {
            TelegramLog::error('Invalid value "%s" for admin.', $admin_id);
        } elseif (!in_array($admin_id, $this->admins_list, true)) {
            $this->admins_list[] = $admin_id;
        }

        return $this;
    }

    /**
     * Enable a list of Admin Accounts
     *
     * @param array $admin_ids List of admin ids
     *
     * @return \Longman\TelegramBot\Telegram
     */
    public function enableAdmins(array $admin_ids)
    {
        foreach ($admin_ids as $admin_id) {
            $this->enableAdmin($admin_id);
        }

        return $this;
    }

    /**
     * Get list of admins
     *
     * @return array
     */
    public function getAdminList()
    {
        return $this->admins_list;
    }

    /**
     * Check if the passed user is an admin
     *
     * If no user id is passed, the current update is checked for a valid message sender.
     *
     * @param int|null $user_id
     *
     * @return bool
     */
    public function isAdmin($user_id = null)
    {
        if ($user_id === null && $this->update !== null) {
            //Try to figure out if the user is an admin
            $update_methods = [
                'getMessage',
                'getEditedMessage',
                'getChannelPost',
                'getEditedChannelPost',
                'getInlineQuery',
                'getChosenInlineResult',
                'getCallbackQuery',
            ];
            foreach ($update_methods as $update_method) {
                $object = call_user_func([$this->update, $update_method]);
                if ($object !== null && $from = $object->getFrom()) {
                    $user_id = $from->getId();
                    break;
                }
            }
        }

        return ($user_id === null) ? false : in_array($user_id, $this->admins_list, true);
    }

    /**
     * Check if user required the db connection
     *
     * @return bool
     */
    public function isDbEnabled()
    {
        if ($this->mysql_enabled) {
            return true;
        } else {
            return false;
        }
    }

    /**
     * Add a single custom commands path
     *
     * @param string $path   Custom commands path to add
     * @param bool   $before If the path should be prepended or appended to the list
     *
     * @return \Longman\TelegramBot\Telegram
     */
    public function addCommandsPath($path, $before = true)
    {
        if (!is_dir($path)) {
            TelegramLog::error('Commands path "%s" does not exist.', $path);
        } elseif (!in_array($path, $this->commands_paths, true)) {
            if ($before) {
                array_unshift($this->commands_paths, $path);
            } else {
                $this->commands_paths[] = $path;
            }
        }

        return $this;
    }

    /**
     * Add multiple custom commands paths
     *
     * @param array $paths  Custom commands paths to add
     * @param bool  $before If the paths should be prepended or appended to the list
     *
     * @return \Longman\TelegramBot\Telegram
     */
    public function addCommandsPaths(array $paths, $before = true)
    {
        foreach ($paths as $path) {
            $this->addCommandsPath($path, $before);
        }

        return $this;
    }

    /**
     * Return the list of commands paths
     *
     * @return array
     */
    public function getCommandsPaths()
    {
        return $this->commands_paths;
    }

    /**
     * Set custom upload path
     *
     * @param string $path Custom upload path
     *
     * @return \Longman\TelegramBot\Telegram
     */
    public function setUploadPath($path)
    {
        $this->upload_path = $path;

        return $this;
    }

    /**
     * Get custom upload path
     *
     * @return string
     */
    public function getUploadPath()
    {
        return $this->upload_path;
    }

    /**
     * Set custom download path
     *
     * @param string $path Custom download path
     *
     * @return \Longman\TelegramBot\Telegram
     */
    public function setDownloadPath($path)
    {
        $this->download_path = $path;

        return $this;
    }

    /**
     * Get custom download path
     *
     * @return string
     */
    public function getDownloadPath()
    {
        return $this->download_path;
    }

    /**
     * Set command config
     *
     * Provide further variables to a particular commands.
     * For example you can add the channel name at the command /sendtochannel
     * Or you can add the api key for external service.
     *
     * @param string $command
     * @param array  $config
     *
     * @return \Longman\TelegramBot\Telegram
     */
    public function setCommandConfig($command, array $config)
    {
        $this->commands_config[$command] = $config;

        return $this;
    }

    /**
     * Get command config
     *
     * @param string $command
     *
     * @return array
     */
    public function getCommandConfig($command)
    {
        return isset($this->commands_config[$command]) ? $this->commands_config[$command] : [];
    }

    /**
     * Get API key
     *
     * @return string
     */
    public function getApiKey()
    {
        return $this->api_key;
    }

    /**
     * Get Bot name
     *
     * @return string
     */
    public function getBotUsername()
    {
        return $this->bot_username;
    }

    /**
     * Get Bot Id
     *
     * @return string
     */
    public function getBotId()
    {
        return $this->bot_id;
    }

    /**
     * Get Version
     *
     * @return string
     */
    public function getVersion()
    {
        return $this->version;
    }

    /**
     * Set Webhook for bot
     *
     * @param string $url
     * @param array  $data Optional parameters.
     *
     * @return \Longman\TelegramBot\Entities\ServerResponse
     * @throws \Longman\TelegramBot\Exception\TelegramException
     */
    public function setWebhook($url, array $data = [])
    {
        if (empty($url)) {
            throw new TelegramException('Hook url is empty!');
        }

        $data        = array_intersect_key($data, array_flip([
            'certificate',
            'max_connections',
            'allowed_updates',
        ]));
        $data['url'] = $url;

        // If the certificate is passed as a path, encode and add the file to the data array.
        if (!empty($data['certificate']) && is_string($data['certificate'])) {
            $data['certificate'] = Request::encodeFile($data['certificate']);
        }

        $result = Request::setWebhook($data);

        if (!$result->isOk()) {
            throw new TelegramException(
                'Webhook was not set! Error: ' . $result->getErrorCode() . ' ' . $result->getDescription()
            );
        }

        return $result;
    }

    /**
     * Delete any assigned webhook
     *
     * @return mixed
     * @throws \Longman\TelegramBot\Exception\TelegramException
     */
    public function deleteWebhook()
    {
        $result = Request::deleteWebhook();

        if (!$result->isOk()) {
            throw new TelegramException(
                'Webhook was not deleted! Error: ' . $result->getErrorCode() . ' ' . $result->getDescription()
            );
        }

        return $result;
    }

    /**
     * Replace function `ucwords` for UTF-8 characters in the class definition and commands
     *
     * @param string $str
     * @param string $encoding (default = 'UTF-8')
     *
     * @return string
     */
    protected function ucwordsUnicode($str, $encoding = 'UTF-8')
    {
        return mb_convert_case($str, MB_CASE_TITLE, $encoding);
    }

    /**
     * Replace function `ucfirst` for UTF-8 characters in the class definition and commands
     *
     * @param string $str
     * @param string $encoding (default = 'UTF-8')
     *
     * @return string
     */
    protected function ucfirstUnicode($str, $encoding = 'UTF-8')
    {
        return mb_strtoupper(mb_substr($str, 0, 1, $encoding), $encoding)
               . mb_strtolower(mb_substr($str, 1, mb_strlen($str), $encoding), $encoding);
    }

    /**
     * Enable Botan.io integration
     *
     * @param  string $token
     * @param  array  $options
     *
     * @return \Longman\TelegramBot\Telegram
     * @throws \Longman\TelegramBot\Exception\TelegramException
     */
    public function enableBotan($token, array $options = [])
    {
        Botan::initializeBotan($token, $options);
        $this->botan_enabled = true;

        return $this;
    }

    /**
     * Enable requests limiter
     *
     * @param  array $options
     *
     * @return \Longman\TelegramBot\Telegram
     */
    public function enableLimiter(array $options = [])
    {
        Request::setLimiter(true, $options);

        return $this;
    }

    /**
     * Run provided commands
     *
     * @param array $commands
     *
     * @throws TelegramException
     */
    public function runCommands($commands)
    {
        if (!is_array($commands) || empty($commands)) {
            throw new TelegramException('No command(s) provided!');
        }

        $this->run_commands  = true;
        $this->botan_enabled = false;   // Force disable Botan.io integration, we don't want to track self-executed commands!

        $result = Request::getMe();

        if ($result->isOk()) {
            $result = $result->getResult();

            $bot_id       = $result->getId();
            $bot_name     = $result->getFirstName();
            $bot_username = $result->getUsername();
        } else {
            $bot_id       = $this->getBotId();
            $bot_name     = $this->getBotUsername();
            $bot_username = $this->getBotUsername();
        }


        $this->enableAdmin($bot_id);    // Give bot access to admin commands
        $this->getCommandsList();       // Load full commands list

        foreach ($commands as $command) {
            $this->update = new Update(
                [
                    'update_id' => 0,
                    'message'   => [
                        'message_id' => 0,
                        'from'       => [
                            'id'         => $bot_id,
                            'first_name' => $bot_name,
                            'username'   => $bot_username,
                        ],
                        'date'       => time(),
                        'chat'       => [
                            'id'   => $bot_id,
                            'type' => 'private',
                        ],
                        'text'       => $command,
                    ],
                ]
            );

            $this->executeCommand($this->update->getMessage()->getCommand());
        }
    }

    /**
     * Is this session initiated by runCommands()
     *
     * @return bool
     */
    public function isRunCommands()
    {
        return $this->run_commands;
    }

    /**
     * Switch to enable running getUpdates without a database
     *
     * @param bool $enable
     */
    public function useGetUpdatesWithoutDatabase($enable = true)
    {
        $this->getupdates_without_database = $enable;
    }

    /**
     * Return last update id
     *
     * @return int
     */
    public function getLastUpdateId()
    {
        return $this->last_update_id;
    }
}<|MERGE_RESOLUTION|>--- conflicted
+++ resolved
@@ -30,11 +30,7 @@
      *
      * @var string
      */
-<<<<<<< HEAD
-    protected $version = '0.54.1';
-=======
     protected $version = '0.55.0';
->>>>>>> 5bec1827
 
     /**
      * Telegram API key
