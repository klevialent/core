--- conflicted
+++ resolved
@@ -906,13 +906,8 @@
             $sth->bindParam(':contact', $contact, PDO::PARAM_STR);
             $sth->bindParam(':location', $location, PDO::PARAM_STR);
             $sth->bindParam(':venue', $venue, PDO::PARAM_STR);
-<<<<<<< HEAD
             $sth->bindParam(':new_chat_members', $new_chat_members, PDO::PARAM_STR);
-            $sth->bindParam(':left_chat_member', $left_chat_member, PDO::PARAM_INT);
-=======
-            $sth->bindParam(':new_chat_member', $new_chat_member, PDO::PARAM_STR);
             $sth->bindParam(':left_chat_member', $left_chat_member, PDO::PARAM_STR);
->>>>>>> b6e13be0
             $sth->bindParam(':new_chat_title', $new_chat_title, PDO::PARAM_STR);
             $sth->bindParam(':new_chat_photo', $new_chat_photo, PDO::PARAM_STR);
             $sth->bindParam(':delete_chat_photo', $delete_chat_photo, PDO::PARAM_INT);
