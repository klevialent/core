--- conflicted
+++ resolved
@@ -267,17 +267,10 @@
      *
      * @return bool|null
      */
-<<<<<<< HEAD
-    public static function insertTelegramUpdate($id, $chat_id, $message_id, $inline_query_id, $chosen_inline_query_id, $callback_query_id, $edited_message_id)
-    {
-        if (is_null($message_id) && is_null($inline_query_id) && is_null($chosen_inline_query_id) && is_null($callback_query_id) && is_null($edited_message_id)) {
-            throw new TelegramException('message_id, inline_query_id, chosen_inline_query_id, callback_query_id, edited_message_id are all null');
-=======
-    public static function insertTelegramUpdate($id, $chat_id, $message_id, $inline_query_id, $chosen_inline_result_id, $callback_query_id)
-    {
-        if (is_null($message_id) && is_null($inline_query_id) && is_null($chosen_inline_result_id) && is_null($callback_query_id)) {
-            throw new TelegramException('Error both query_id and message_id are null');
->>>>>>> 52e1ef1e
+    public static function insertTelegramUpdate($id, $chat_id, $message_id, $inline_query_id, $chosen_inline_result_id, $callback_query_id, $edited_message_id)
+    {
+        if (is_null($message_id) && is_null($inline_query_id) && is_null($chosen_inline_result_id) && is_null($callback_query_id) && is_null($edited_message_id)) {
+            throw new TelegramException('message_id, inline_query_id, chosen_inline_result_id, callback_query_id, edited_message_id are all null');
         }
 
         if (!self::isDbConnected()) {
@@ -288,17 +281,10 @@
             //telegram_update table
             $sth_insert_telegram_update = self::$pdo->prepare('INSERT IGNORE INTO `' . TB_TELEGRAM_UPDATE . '`
                 (
-<<<<<<< HEAD
-                `id`, `chat_id`, `message_id`, `inline_query_id`, `chosen_inline_query_id`, `callback_query_id`, `edited_message_id`
+                `id`, `chat_id`, `message_id`, `inline_query_id`, `chosen_inline_result_id`, `callback_query_id`, `edited_message_id`
                 )
                 VALUES (
-                :id, :chat_id, :message_id, :inline_query_id, :chosen_inline_query_id, :callback_query_id, :edited_message_id
-=======
-                `id`, `chat_id`, `message_id`, `inline_query_id`, `chosen_inline_result_id`, `callback_query_id`
-                )
-                VALUES (
-                :id, :chat_id, :message_id, :inline_query_id, :chosen_inline_result_id, :callback_query_id
->>>>>>> 52e1ef1e
+                :id, :chat_id, :message_id, :inline_query_id, :chosen_inline_result_id, :callback_query_id, :edited_message_id
                 )
                 ');
 
@@ -465,57 +451,10 @@
             self::insertInlineQueryRequest($inline_query);
             return self::insertTelegramUpdate($update_id, null, null, $inline_query_id, null, null, null);
         } elseif ($update->getUpdateType() == 'chosen_inline_result') {
-<<<<<<< HEAD
-            $chosen_inline_query = $update->getChosenInlineResult();
-
-            if (!self::isDbConnected()) {
-                return false;
-            }
-            try {
-                //Inline query Table
-                $mysql_query = 'INSERT INTO `' . TB_CHOSEN_INLINE_QUERY . '`
-                    (
-                    `result_id`, `user_id`, `location`, `inline_message_id`, `query`, `created_at`
-                    )
-                    VALUES (
-                    :result_id, :user_id, :location, :inline_message_id, :query, :created_at
-                    )';
-
-                $sth_insert_chosen_inline_query = self::$pdo->prepare($mysql_query);
-
-                $date = self::getTimestamp(time());
-                $result_id = $chosen_inline_query->getResultId();
-                $from = $chosen_inline_query->getFrom();
-                $user_id = null;
-                if (is_object($from)) {
-                    $user_id = $from->getId();
-                    self::insertUser($from, $date);
-                }
-
-                $location = $chosen_inline_query->getLocation();
-                $inline_message_id = $chosen_inline_query->getInlineMessageId();
-                $query = $chosen_inline_query->getQuery();
-
-                $sth_insert_chosen_inline_query->bindParam(':result_id', $result_id, \PDO::PARAM_STR);
-                $sth_insert_chosen_inline_query->bindParam(':user_id', $user_id, \PDO::PARAM_INT);
-                $sth_insert_chosen_inline_query->bindParam(':location', $location, \PDO::PARAM_INT);
-                $sth_insert_chosen_inline_query->bindParam(':inline_message_id', $inline_message_id, \PDO::PARAM_INT);
-                $sth_insert_chosen_inline_query->bindParam(':query', $query, \PDO::PARAM_STR);
-                $sth_insert_chosen_inline_query->bindParam(':created_at', $date, \PDO::PARAM_STR);
-
-                $status = $sth_insert_chosen_inline_query->execute();
-                $chosen_inline_query_local_id = self::$pdo->lastInsertId();
-            } catch (PDOException $e) {
-                throw new TelegramException($e->getMessage());
-            }
-
-            return self::insertTelegramUpdate($update_id, null, null, null, $chosen_inline_query_local_id, null, null);
-=======
             $chosen_inline_result = $update->getChosenInlineResult();
             self::insertChosenInlineResultRequest($chosen_inline_result);
             $chosen_inline_result_local_id = self::$pdo->lastInsertId();
-            return self::insertTelegramUpdate($update_id, null, null, null, $chosen_inline_result_local_id, null);
->>>>>>> 52e1ef1e
+            return self::insertTelegramUpdate($update_id, null, null, null, $chosen_inline_result_local_id, null, null);
         } elseif ($update->getUpdateType() == 'callback_query') {
             $callback_query = $update->getCallbackQuery();
             $callback_query_id = $callback_query->getId();
@@ -625,7 +564,6 @@
             throw new TelegramException($e->getMessage());
         }
     }
-
 
     /**
      * Insert callback query request into database
