<?php
/**
 * This file is part of the TelegramBot package.
 *
 * (c) Avtandil Kikabidze aka LONGMAN <akalongman@gmail.com>
 *
 * For the full copyright and license information, please view the LICENSE
 * file that was distributed with this source code.
 * Written by Marco Boretto <marco.bore@gmail.com>
 */

namespace Longman\TelegramBot;

use Longman\TelegramBot\Entities\CallbackQuery;
use Longman\TelegramBot\Entities\Chat;
use Longman\TelegramBot\Entities\ChosenInlineResult;
use Longman\TelegramBot\Entities\InlineQuery;
use Longman\TelegramBot\Entities\Message;
use Longman\TelegramBot\Entities\ReplyToMessage;
use Longman\TelegramBot\Entities\Update;
use Longman\TelegramBot\Entities\User;
use Longman\TelegramBot\Exception\TelegramException;
use PDO;
use PDOException;

class DB
{
    /**
     * MySQL credentials
     *
     * @var array
     */
    static protected $mysql_credentials = [];

    /**
     * PDO object
     *
     * @var PDO
     */
    static protected $pdo;

    /**
     * Table prefix
     *
     * @var string
     */
    static protected $table_prefix;

    /**
     * Telegram class object
     *
     * @var \Longman\TelegramBot\Telegram
     */
    static protected $telegram;

    /**
     * Initialize
     *
     * @param array                         $credentials  Database connection details
     * @param \Longman\TelegramBot\Telegram $telegram     Telegram object to connect with this object
     * @param string                        $table_prefix Table prefix
     * @param string                        $encoding     Database character encoding
     *
     * @return PDO PDO database object
     * @throws \Longman\TelegramBot\Exception\TelegramException
     */
    public static function initialize(
        array $credentials,
        Telegram $telegram,
        $table_prefix = null,
        $encoding = 'utf8mb4'
    ) {
        if (empty($credentials)) {
            throw new TelegramException('MySQL credentials not provided!');
        }

        $dsn     = 'mysql:host=' . $credentials['host'] . ';dbname=' . $credentials['database'];
        $options = [PDO::MYSQL_ATTR_INIT_COMMAND => 'SET NAMES ' . $encoding];
        try {
            $pdo = new PDO($dsn, $credentials['user'], $credentials['password'], $options);
            $pdo->setAttribute(PDO::ATTR_ERRMODE, PDO::ERRMODE_WARNING);
        } catch (PDOException $e) {
            throw new TelegramException($e->getMessage());
        }

        self::$pdo               = $pdo;
        self::$telegram          = $telegram;
        self::$mysql_credentials = $credentials;
        self::$table_prefix      = $table_prefix;

        self::defineTables();

        return self::$pdo;
    }

    /**
     * External Initialize
     *
     * Let you use the class with an external already existing Pdo Mysql connection.
     *
     * @param PDO                           $external_pdo_connection PDO database object
     * @param \Longman\TelegramBot\Telegram $telegram                Telegram object to connect with this object
     * @param string                        $table_prefix            Table prefix
     *
     * @return PDO PDO database object
     * @throws \Longman\TelegramBot\Exception\TelegramException
     */
    public static function externalInitialize(
        $external_pdo_connection,
        Telegram $telegram,
        $table_prefix = null
    ) {
        if ($external_pdo_connection === null) {
            throw new TelegramException('MySQL external connection not provided!');
        }

        self::$pdo               = $external_pdo_connection;
        self::$telegram          = $telegram;
        self::$mysql_credentials = [];
        self::$table_prefix      = $table_prefix;

        self::defineTables();

        return self::$pdo;
    }

    /**
     * Define all the tables with the proper prefix
     */
    protected static function defineTables()
    {
        $tables = [
            'callback_query',
            'chat',
            'chosen_inline_result',
            'edited_message',
            'inline_query',
            'message',
            'request_limiter',
            'telegram_update',
            'user',
            'user_chat',
        ];
        foreach ($tables as $table) {
            $table_name = 'TB_' . strtoupper($table);
            if (!defined($table_name)) {
                define($table_name, self::$table_prefix . $table);
            }
        }
    }

    /**
     * Check if database connection has been created
     *
     * @return bool
     */
    public static function isDbConnected()
    {
        return self::$pdo !== null;
    }

    /**
     * Get the PDO object of the connected database
     *
     * @return \PDO
     */
    public static function getPdo()
    {
        return self::$pdo;
    }

    /**
     * Fetch update(s) from DB
     *
     * @param int $limit Limit the number of updates to fetch
     * @param int $id    Check for unique update id
     *
     * @return array|bool Fetched data or false if not connected
     * @throws \Longman\TelegramBot\Exception\TelegramException
     */
    public static function selectTelegramUpdate($limit = null, $id = null)
    {
        if (!self::isDbConnected()) {
            return false;
        }

        try {
            $sql = 'SELECT `id` FROM `' . TB_TELEGRAM_UPDATE . '`';

            if ($id !== null) {
                $sql .= ' WHERE `id` = :id';
            }

            $sql .= ' ORDER BY `id` DESC';

            if ($limit !== null) {
                $sql .= ' LIMIT :limit';
            }

            $sth = self::$pdo->prepare($sql);
            $sth->bindParam(':limit', $limit, PDO::PARAM_INT);

            if ($id !== null) {
                $sth->bindParam(':id', $id, PDO::PARAM_INT);
            }

            $sth->execute();

            return $sth->fetchAll(PDO::FETCH_ASSOC);
        } catch (PDOException $e) {
            throw new TelegramException($e->getMessage());
        }
    }

    /**
     * Fetch message(s) from DB
     *
     * @param int $limit Limit the number of messages to fetch
     *
     * @return array|bool Fetched data or false if not connected
     * @throws \Longman\TelegramBot\Exception\TelegramException
     */
    public static function selectMessages($limit = null)
    {
        if (!self::isDbConnected()) {
            return false;
        }

        try {
            $sql = '
                SELECT *
                FROM `' . TB_MESSAGE . '`
                WHERE `update_id` != 0
                ORDER BY `message_id` DESC
            ';

            if ($limit !== null) {
                $sql .= 'LIMIT :limit';
            }

            $sth = self::$pdo->prepare($sql);
            $sth->bindParam(':limit', $limit, PDO::PARAM_INT);
            $sth->execute();

            return $sth->fetchAll(PDO::FETCH_ASSOC);
        } catch (PDOException $e) {
            throw new TelegramException($e->getMessage());
        }
    }

    /**
     * Convert from unix timestamp to timestamp
     *
     * @param int $time Unix timestamp (if null, current timestamp is used)
     *
     * @return string
     */
    protected static function getTimestamp($time = null)
    {
        if ($time === null) {
            $time = time();
        }

        return date('Y-m-d H:i:s', $time);
    }

    /**
     * Convert array of Entity items to a JSON array
     *
     * @todo Find a better way, as json_* functions are very heavy
     *
     * @param array|null $entities
     * @param mixed      $default
     *
     * @return mixed
     */
    public static function entitiesArrayToJson($entities, $default = null)
    {
        if (!is_array($entities)) {
            return $default;
        }

        //Convert each Entity item into an object based on its JSON reflection
        $json_entities = array_map(function ($entity) {
            return json_decode($entity, true);
        }, $entities);

        return json_encode($json_entities);
    }

    /**
     * Insert entry to telegram_update table
     *
     * @param int $id
     * @param int $chat_id
     * @param int $message_id
     * @param int $inline_query_id
     * @param int $chosen_inline_result_id
     * @param int $callback_query_id
     * @param int $edited_message_id
     *
     * @return bool If the insert was successful
     * @throws \Longman\TelegramBot\Exception\TelegramException
     */
    public static function insertTelegramUpdate(
        $id,
        $chat_id,
        $message_id,
        $inline_query_id,
        $chosen_inline_result_id,
        $callback_query_id,
        $edited_message_id
    ) {
        if ($message_id === null && $inline_query_id === null && $chosen_inline_result_id === null && $callback_query_id === null && $edited_message_id === null) {
            throw new TelegramException('message_id, inline_query_id, chosen_inline_result_id, callback_query_id, edited_message_id are all null');
        }

        if (!self::isDbConnected()) {
            return false;
        }

        try {
            $sth = self::$pdo->prepare('
                INSERT IGNORE INTO `' . TB_TELEGRAM_UPDATE . '`
                (`id`, `chat_id`, `message_id`, `inline_query_id`, `chosen_inline_result_id`, `callback_query_id`, `edited_message_id`)
                VALUES
                (:id, :chat_id, :message_id, :inline_query_id, :chosen_inline_result_id, :callback_query_id, :edited_message_id)
            ');

            $sth->bindParam(':id', $id, PDO::PARAM_STR);
            $sth->bindParam(':chat_id', $chat_id, PDO::PARAM_STR);
            $sth->bindParam(':message_id', $message_id, PDO::PARAM_STR);
            $sth->bindParam(':inline_query_id', $inline_query_id, PDO::PARAM_INT);
            $sth->bindParam(':chosen_inline_result_id', $chosen_inline_result_id, PDO::PARAM_INT);
            $sth->bindParam(':callback_query_id', $callback_query_id, PDO::PARAM_INT);
            $sth->bindParam(':edited_message_id', $edited_message_id, PDO::PARAM_INT);

            return $sth->execute();
        } catch (PDOException $e) {
            throw new TelegramException($e->getMessage());
        }
    }

    /**
     * Insert users and save their connection to chats
     *
     * @param  \Longman\TelegramBot\Entities\User $user
     * @param  string                             $date
     * @param  \Longman\TelegramBot\Entities\Chat $chat
     *
     * @return bool If the insert was successful
     * @throws \Longman\TelegramBot\Exception\TelegramException
     */
    public static function insertUser(User $user, $date, Chat $chat = null)
    {
        if (!self::isDbConnected()) {
            return false;
        }

        $user_id    = $user->getId();
        $username   = $user->getUsername();
        $first_name = $user->getFirstName();
        $last_name  = $user->getLastName();

        try {
            $sth = self::$pdo->prepare('
                INSERT INTO `' . TB_USER . '`
                (`id`, `username`, `first_name`, `last_name`, `created_at`, `updated_at`)
                VALUES
                (:id, :username, :first_name, :last_name, :created_at, :updated_at)
                ON DUPLICATE KEY UPDATE
                    `username`   = VALUES(`username`),
                    `first_name` = VALUES(`first_name`),
                    `last_name`  = VALUES(`last_name`),
                    `updated_at` = VALUES(`updated_at`)
            ');

            $sth->bindParam(':id', $user_id, PDO::PARAM_STR);
            $sth->bindParam(':username', $username, PDO::PARAM_STR, 255);
            $sth->bindParam(':first_name', $first_name, PDO::PARAM_STR, 255);
            $sth->bindParam(':last_name', $last_name, PDO::PARAM_STR, 255);
            $sth->bindParam(':created_at', $date, PDO::PARAM_STR);
            $sth->bindParam(':updated_at', $date, PDO::PARAM_STR);

            $status = $sth->execute();
        } catch (PDOException $e) {
            throw new TelegramException($e->getMessage());
        }

        //insert also the relationship to the chat into user_chat table
        if ($chat instanceof Chat) {
            $chat_id = $chat->getId();
            try {
                $sth = self::$pdo->prepare('
                    INSERT IGNORE INTO `' . TB_USER_CHAT . '`
                    (`user_id`, `chat_id`)
                    VALUES
                    (:user_id, :chat_id)
                ');

                $sth->bindParam(':user_id', $user_id, PDO::PARAM_STR);
                $sth->bindParam(':chat_id', $chat_id, PDO::PARAM_STR);

                $status = $sth->execute();
            } catch (PDOException $e) {
                throw new TelegramException($e->getMessage());
            }
        }

        return $status;
    }

    /**
     * Insert chat
     *
     * @param  \Longman\TelegramBot\Entities\Chat $chat
     * @param  string                             $date
     * @param  int                                $migrate_to_chat_id
     *
     * @return bool If the insert was successful
     * @throws \Longman\TelegramBot\Exception\TelegramException
     */
    public static function insertChat(Chat $chat, $date, $migrate_to_chat_id = null)
    {
        if (!self::isDbConnected()) {
            return false;
        }

        $chat_id                             = $chat->getId();
        $chat_title                          = $chat->getTitle();
        $chat_username                       = $chat->getUsername();
        $chat_type                           = $chat->getType();
        $chat_all_members_are_administrators = $chat->getAllMembersAreAdministrators();

        try {
            $sth = self::$pdo->prepare('
                INSERT IGNORE INTO `' . TB_CHAT . '`
                (`id`, `type`, `title`, `username`, `all_members_are_administrators`, `created_at` ,`updated_at`, `old_id`)
                VALUES
                (:id, :type, :title, :username, :all_members_are_administrators, :created_at, :updated_at, :oldid)
                ON DUPLICATE KEY UPDATE
                    `type`                           = VALUES(`type`),
                    `title`                          = VALUES(`title`),
                    `username`                       = VALUES(`username`),
                    `all_members_are_administrators` = VALUES(`all_members_are_administrators`),
                    `updated_at`                     = VALUES(`updated_at`)
            ');

            if ($migrate_to_chat_id) {
                $chat_type = 'supergroup';

                $sth->bindParam(':id', $migrate_to_chat_id, PDO::PARAM_STR);
                $sth->bindParam(':oldid', $chat_id, PDO::PARAM_STR);
            } else {
                $sth->bindParam(':id', $chat_id, PDO::PARAM_STR);
                $sth->bindParam(':oldid', $migrate_to_chat_id, PDO::PARAM_STR);
            }

            $sth->bindParam(':type', $chat_type, PDO::PARAM_INT);
            $sth->bindParam(':title', $chat_title, PDO::PARAM_STR, 255);
            $sth->bindParam(':username', $chat_username, PDO::PARAM_STR, 255);
            $sth->bindParam(':all_members_are_administrators', $chat_all_members_are_administrators, PDO::PARAM_INT);
            $sth->bindParam(':created_at', $date, PDO::PARAM_STR);
            $sth->bindParam(':updated_at', $date, PDO::PARAM_STR);

            return $sth->execute();
        } catch (PDOException $e) {
            throw new TelegramException($e->getMessage());
        }
    }

    /**
     * Insert request into database
     *
     * @todo self::$pdo->lastInsertId() - unsafe usage if expected previous insert fails?
     *
     * @param \Longman\TelegramBot\Entities\Update $update
     *
     * @return bool
     * @throws \Longman\TelegramBot\Exception\TelegramException
     */
    public static function insertRequest(Update $update)
    {
        if (!self::isDbConnected()) {
            return false;
        }

        $update_id   = $update->getUpdateId();
        $update_type = $update->getUpdateType();

        if (count(self::selectTelegramUpdate(1, $update_id)) === 1) {
            throw new TelegramException('Duplicate update received!');
        }

        if ($update_type === 'message') {
            $message = $update->getMessage();

            if (self::insertMessageRequest($message)) {
                $message_id = $message->getMessageId();
                $chat_id    = $message->getChat()->getId();

                return self::insertTelegramUpdate($update_id, $chat_id, $message_id, null, null, null, null);
            }
        } elseif ($update_type === 'edited_message') {
            $edited_message = $update->getEditedMessage();

            if (self::insertEditedMessageRequest($edited_message)) {
                $chat_id                 = $edited_message->getChat()->getId();
                $edited_message_local_id = self::$pdo->lastInsertId();

                return self::insertTelegramUpdate(
                    $update_id,
                    $chat_id,
                    null,
                    null,
                    null,
                    null,
                    $edited_message_local_id
                );
            }
        } elseif ($update_type === 'channel_post') {
            $channel_post = $update->getChannelPost();

            if (self::insertMessageRequest($channel_post)) {
                $message_id = $channel_post->getMessageId();
                $chat_id    = $channel_post->getChat()->getId();

                return self::insertTelegramUpdate($update_id, $chat_id, $message_id, null, null, null, null);
            }
        } elseif ($update_type === 'edited_channel_post') {
            $edited_channel_post = $update->getEditedChannelPost();

            if (self::insertEditedMessageRequest($edited_channel_post)) {
                $chat_id                      = $edited_channel_post->getChat()->getId();
                $edited_channel_post_local_id = self::$pdo->lastInsertId();

                return self::insertTelegramUpdate(
                    $update_id,
                    $chat_id,
                    null,
                    null,
                    null,
                    null,
                    $edited_channel_post_local_id
                );
            }
        } elseif ($update_type === 'inline_query') {
            $inline_query = $update->getInlineQuery();

            if (self::insertInlineQueryRequest($inline_query)) {
                $inline_query_id = $inline_query->getId();

                return self::insertTelegramUpdate($update_id, null, null, $inline_query_id, null, null, null);
            }
        } elseif ($update_type === 'chosen_inline_result') {
            $chosen_inline_result = $update->getChosenInlineResult();

            if (self::insertChosenInlineResultRequest($chosen_inline_result)) {
                $chosen_inline_result_local_id = self::$pdo->lastInsertId();

                return self::insertTelegramUpdate(
                    $update_id,
                    null,
                    null,
                    null,
                    $chosen_inline_result_local_id,
                    null,
                    null
                );
            }
        } elseif ($update_type === 'callback_query') {
            $callback_query = $update->getCallbackQuery();

            if (self::insertCallbackQueryRequest($callback_query)) {
                $callback_query_id = $callback_query->getId();

                return self::insertTelegramUpdate($update_id, null, null, null, null, $callback_query_id, null);
            }
        }

        return false;
    }

    /**
     * Insert inline query request into database
     *
     * @param \Longman\TelegramBot\Entities\InlineQuery $inline_query
     *
     * @return bool If the insert was successful
     * @throws \Longman\TelegramBot\Exception\TelegramException
     */
    public static function insertInlineQueryRequest(InlineQuery $inline_query)
    {
        if (!self::isDbConnected()) {
            return false;
        }

        try {
            $sth = self::$pdo->prepare('
                INSERT IGNORE INTO `' . TB_INLINE_QUERY . '`
                (`id`, `user_id`, `location`, `query`, `offset`, `created_at`)
                VALUES
                (:inline_query_id, :user_id, :location, :query, :param_offset, :created_at)
            ');

            $date            = self::getTimestamp();
            $inline_query_id = $inline_query->getId();
            $from            = $inline_query->getFrom();
            $user_id         = null;
            if ($from instanceof User) {
                $user_id = $from->getId();
                self::insertUser($from, $date);
            }

            $location = $inline_query->getLocation();
            $query    = $inline_query->getQuery();
            $offset   = $inline_query->getOffset();

            $sth->bindParam(':inline_query_id', $inline_query_id, PDO::PARAM_INT);
            $sth->bindParam(':user_id', $user_id, PDO::PARAM_STR);
            $sth->bindParam(':location', $location, PDO::PARAM_STR);
            $sth->bindParam(':query', $query, PDO::PARAM_STR);
            $sth->bindParam(':param_offset', $offset, PDO::PARAM_STR);
            $sth->bindParam(':created_at', $date, PDO::PARAM_STR);

            return $sth->execute();
        } catch (PDOException $e) {
            throw new TelegramException($e->getMessage());
        }
    }

    /**
     * Insert chosen inline result request into database
     *
     * @param \Longman\TelegramBot\Entities\ChosenInlineResult $chosen_inline_result
     *
     * @return bool If the insert was successful
     * @throws \Longman\TelegramBot\Exception\TelegramException
     */
    public static function insertChosenInlineResultRequest(ChosenInlineResult $chosen_inline_result)
    {
        if (!self::isDbConnected()) {
            return false;
        }

        try {
            $sth = self::$pdo->prepare('
                INSERT INTO `' . TB_CHOSEN_INLINE_RESULT . '`
                (`result_id`, `user_id`, `location`, `inline_message_id`, `query`, `created_at`)
                VALUES
                (:result_id, :user_id, :location, :inline_message_id, :query, :created_at)
            ');

            $date      = self::getTimestamp();
            $result_id = $chosen_inline_result->getResultId();
            $from      = $chosen_inline_result->getFrom();
            $user_id   = null;
            if ($from instanceof User) {
                $user_id = $from->getId();
                self::insertUser($from, $date);
            }

            $location          = $chosen_inline_result->getLocation();
            $inline_message_id = $chosen_inline_result->getInlineMessageId();
            $query             = $chosen_inline_result->getQuery();

            $sth->bindParam(':result_id', $result_id, PDO::PARAM_STR);
            $sth->bindParam(':user_id', $user_id, PDO::PARAM_STR);
            $sth->bindParam(':location', $location, PDO::PARAM_STR);
            $sth->bindParam(':inline_message_id', $inline_message_id, PDO::PARAM_STR);
            $sth->bindParam(':query', $query, PDO::PARAM_STR);
            $sth->bindParam(':created_at', $date, PDO::PARAM_STR);

            return $sth->execute();
        } catch (PDOException $e) {
            throw new TelegramException($e->getMessage());
        }
    }

    /**
     * Insert callback query request into database
     *
     * @param \Longman\TelegramBot\Entities\CallbackQuery $callback_query
     *
     * @return bool If the insert was successful
     * @throws \Longman\TelegramBot\Exception\TelegramException
     */
    public static function insertCallbackQueryRequest(CallbackQuery $callback_query)
    {
        if (!self::isDbConnected()) {
            return false;
        }

        try {
            $sth = self::$pdo->prepare('
                INSERT IGNORE INTO `' . TB_CALLBACK_QUERY . '`
                (`id`, `user_id`, `chat_id`, `message_id`, `inline_message_id`, `data`, `created_at`)
                VALUES
                (:callback_query_id, :user_id, :chat_id, :message_id, :inline_message_id, :data, :created_at)
            ');

            $date              = self::getTimestamp();
            $callback_query_id = $callback_query->getId();
            $from              = $callback_query->getFrom();
            $user_id           = null;
            if ($from instanceof User) {
                $user_id = $from->getId();
                self::insertUser($from, $date);
            }

            $message    = $callback_query->getMessage();
            $chat_id    = null;
            $message_id = null;
            if ($message instanceof Message) {
                $chat_id    = $message->getChat()->getId();
                $message_id = $message->getMessageId();

                $is_message = self::$pdo->query('
                    SELECT *
                    FROM `' . TB_MESSAGE . '`
                    WHERE `id` = ' . $message_id . '
                      AND `chat_id` = ' . $chat_id . '
                    LIMIT 1
                ')->rowCount();

                if ($is_message) {
                    self::insertEditedMessageRequest($message);
                } else {
                    self::insertMessageRequest($message);
                }
            }

            $inline_message_id = $callback_query->getInlineMessageId();
            $data              = $callback_query->getData();

            $sth->bindParam(':callback_query_id', $callback_query_id, PDO::PARAM_INT);
            $sth->bindParam(':user_id', $user_id, PDO::PARAM_STR);
            $sth->bindParam(':chat_id', $chat_id, PDO::PARAM_STR);
            $sth->bindParam(':message_id', $message_id, PDO::PARAM_STR);
            $sth->bindParam(':inline_message_id', $inline_message_id, PDO::PARAM_STR);
            $sth->bindParam(':data', $data, PDO::PARAM_STR);
            $sth->bindParam(':created_at', $date, PDO::PARAM_STR);

            return $sth->execute();
        } catch (PDOException $e) {
            throw new TelegramException($e->getMessage());
        }
    }

    /**
     * Insert Message request in db
     *
     * @param \Longman\TelegramBot\Entities\Message $message
     *
     * @return bool If the insert was successful
     * @throws \Longman\TelegramBot\Exception\TelegramException
     */
    public static function insertMessageRequest(Message $message)
    {
        if (!self::isDbConnected()) {
            return false;
        }

        $from = $message->getFrom();
        $chat = $message->getChat();

        $chat_id = $chat->getId();

        $date = self::getTimestamp($message->getDate());

        $forward_from            = $message->getForwardFrom();
        $forward_from_chat       = $message->getForwardFromChat();
        $forward_from_message_id = $message->getForwardFromMessageId();
        $photo                   = self::entitiesArrayToJson($message->getPhoto(), '');
        $entities                = self::entitiesArrayToJson($message->getEntities(), null);
        $new_chat_member         = $message->getNewChatMember();
        $new_chat_photo          = self::entitiesArrayToJson($message->getNewChatPhoto(), '');
        $left_chat_member        = $message->getLeftChatMember();
        $migrate_to_chat_id      = $message->getMigrateToChatId();

        //Insert chat, update chat id in case it migrated
        self::insertChat($chat, $date, $migrate_to_chat_id);

        //Insert user and the relation with the chat
        if (is_object($from)) {
            self::insertUser($from, $date, $chat);
        }

        //Insert the forwarded message user in users table
        if ($forward_from instanceof User) {
            $forward_date = self::getTimestamp($message->getForwardDate());
            self::insertUser($forward_from, $forward_date);
            $forward_from = $forward_from->getId();
        }

        if ($forward_from_chat instanceof Chat) {
            $forward_date = self::getTimestamp($message->getForwardDate());
            self::insertChat($forward_from_chat, $forward_date);
            $forward_from_chat = $forward_from_chat->getId();
        }

        //New and left chat member
        if ($new_chat_member instanceof User) {
            //Insert the new chat user
            self::insertUser($new_chat_member, $date, $chat);
            $new_chat_member = $new_chat_member->getId();
        } elseif ($left_chat_member instanceof User) {
            //Insert the left chat user
            self::insertUser($left_chat_member, $date, $chat);
            $left_chat_member = $left_chat_member->getId();
        }

        try {
            $sth = self::$pdo->prepare('
                INSERT IGNORE INTO `' . TB_MESSAGE . '`
                (
                    `id`, `user_id`, `chat_id`, `date`, `forward_from`, `forward_from_chat`, `forward_from_message_id`,
                    `forward_date`, `reply_to_chat`, `reply_to_message`, `text`, `entities`, `audio`, `document`,
                    `photo`, `sticker`, `video`, `voice`, `caption`, `contact`,
                    `location`, `venue`, `new_chat_member`, `left_chat_member`,
                    `new_chat_title`,`new_chat_photo`, `delete_chat_photo`, `group_chat_created`,
                    `supergroup_chat_created`, `channel_chat_created`,
                    `migrate_from_chat_id`, `migrate_to_chat_id`, `pinned_message`
                ) VALUES (
                    :message_id, :user_id, :chat_id, :date, :forward_from, :forward_from_chat, :forward_from_message_id,
                    :forward_date, :reply_to_chat, :reply_to_message, :text, :entities, :audio, :document,
                    :photo, :sticker, :video, :voice, :caption, :contact,
                    :location, :venue, :new_chat_member, :left_chat_member,
                    :new_chat_title, :new_chat_photo, :delete_chat_photo, :group_chat_created,
                    :supergroup_chat_created, :channel_chat_created,
                    :migrate_from_chat_id, :migrate_to_chat_id, :pinned_message
                )
            ');

            $message_id = $message->getMessageId();

            if (is_object($from)) {
                $from_id = $from->getId();
            } else {
                $from_id = null;
            }

            $reply_to_message    = $message->getReplyToMessage();
            $reply_to_message_id = null;
            if ($reply_to_message instanceof ReplyToMessage) {
                $reply_to_message_id = $reply_to_message->getMessageId();
                // please notice that, as explained in the documentation, reply_to_message don't contain other
                // reply_to_message field so recursion deep is 1
                self::insertMessageRequest($reply_to_message);
            }

            $text                    = $message->getText();
            $audio                   = $message->getAudio();
            $document                = $message->getDocument();
            $sticker                 = $message->getSticker();
            $video                   = $message->getVideo();
            $voice                   = $message->getVoice();
            $caption                 = $message->getCaption();
            $contact                 = $message->getContact();
            $location                = $message->getLocation();
            $venue                   = $message->getVenue();
            $new_chat_title          = $message->getNewChatTitle();
            $delete_chat_photo       = $message->getDeleteChatPhoto();
            $group_chat_created      = $message->getGroupChatCreated();
            $supergroup_chat_created = $message->getSupergroupChatCreated();
            $channel_chat_created    = $message->getChannelChatCreated();
            $migrate_from_chat_id    = $message->getMigrateFromChatId();
            $migrate_to_chat_id      = $message->getMigrateToChatId();
            $pinned_message          = $message->getPinnedMessage();

            $sth->bindParam(':chat_id', $chat_id, PDO::PARAM_STR);
            $sth->bindParam(':message_id', $message_id, PDO::PARAM_STR);
            $sth->bindParam(':user_id', $from_id, PDO::PARAM_STR);
            $sth->bindParam(':date', $date, PDO::PARAM_STR);
            $sth->bindParam(':forward_from', $forward_from, PDO::PARAM_INT);
            $sth->bindParam(':forward_from_chat', $forward_from_chat, PDO::PARAM_INT);
            $sth->bindParam(':forward_from_message_id', $forward_from_message_id, PDO::PARAM_INT);
            $sth->bindParam(':forward_date', $forward_date, PDO::PARAM_STR);

            $reply_to_chat_id = null;
            if ($reply_to_message_id) {
                $reply_to_chat_id = $chat_id;
            }

            $sth->bindParam(':reply_to_chat', $reply_to_chat_id, PDO::PARAM_INT);
            $sth->bindParam(':reply_to_message', $reply_to_message_id, PDO::PARAM_INT);
            $sth->bindParam(':text', $text, PDO::PARAM_STR);
            $sth->bindParam(':entities', $entities, PDO::PARAM_STR);
            $sth->bindParam(':audio', $audio, PDO::PARAM_STR);
            $sth->bindParam(':document', $document, PDO::PARAM_STR);
            $sth->bindParam(':photo', $photo, PDO::PARAM_STR);
            $sth->bindParam(':sticker', $sticker, PDO::PARAM_STR);
            $sth->bindParam(':video', $video, PDO::PARAM_STR);
            $sth->bindParam(':voice', $voice, PDO::PARAM_STR);
            $sth->bindParam(':caption', $caption, PDO::PARAM_STR);
            $sth->bindParam(':contact', $contact, PDO::PARAM_STR);
            $sth->bindParam(':location', $location, PDO::PARAM_STR);
            $sth->bindParam(':venue', $venue, PDO::PARAM_STR);
            $sth->bindParam(':new_chat_member', $new_chat_member, PDO::PARAM_INT);
            $sth->bindParam(':left_chat_member', $left_chat_member, PDO::PARAM_INT);
            $sth->bindParam(':new_chat_title', $new_chat_title, PDO::PARAM_STR);
            $sth->bindParam(':new_chat_photo', $new_chat_photo, PDO::PARAM_STR);
            $sth->bindParam(':delete_chat_photo', $delete_chat_photo, PDO::PARAM_INT);
            $sth->bindParam(':group_chat_created', $group_chat_created, PDO::PARAM_INT);
            $sth->bindParam(':supergroup_chat_created', $supergroup_chat_created, PDO::PARAM_INT);
            $sth->bindParam(':channel_chat_created', $channel_chat_created, PDO::PARAM_INT);
            $sth->bindParam(':migrate_from_chat_id', $migrate_from_chat_id, PDO::PARAM_INT);
            $sth->bindParam(':migrate_to_chat_id', $migrate_to_chat_id, PDO::PARAM_INT);
            $sth->bindParam(':pinned_message', $pinned_message, PDO::PARAM_STR);

            return $sth->execute();
        } catch (PDOException $e) {
            throw new TelegramException($e->getMessage());
        }
    }

    /**
     * Insert Edited Message request in db
     *
     * @param \Longman\TelegramBot\Entities\Message $edited_message
     *
     * @return bool If the insert was successful
     * @throws \Longman\TelegramBot\Exception\TelegramException
     */
    public static function insertEditedMessageRequest(Message $edited_message)
    {
        if (!self::isDbConnected()) {
            return false;
        }

        $from = $edited_message->getFrom();
        $chat = $edited_message->getChat();

        $chat_id = $chat->getId();

        $edit_date = self::getTimestamp($edited_message->getEditDate());

        $entities = self::entitiesArrayToJson($edited_message->getEntities(), null);

        //Insert chat
        self::insertChat($chat, $edit_date);

        //Insert user and the relation with the chat
        if (is_object($from)) {
            self::insertUser($from, $edit_date, $chat);
        }

        try {
            $sth = self::$pdo->prepare('
                INSERT IGNORE INTO `' . TB_EDITED_MESSAGE . '`
                (`chat_id`, `message_id`, `user_id`, `edit_date`, `text`, `entities`, `caption`)
                VALUES
                (:chat_id, :message_id, :user_id, :edit_date, :text, :entities, :caption)
            ');

            $message_id = $edited_message->getMessageId();

            if (is_object($from)) {
                $from_id = $from->getId();
            } else {
                $from_id = null;
            }

            $text    = $edited_message->getText();
            $caption = $edited_message->getCaption();

<<<<<<< HEAD
            $sth->bindParam(':chat_id', $chat_id, PDO::PARAM_STR);
            $sth->bindParam(':message_id', $message_id, PDO::PARAM_STR);
            $sth->bindParam(':user_id', $from_id, PDO::PARAM_STR);
=======
            $sth->bindParam(':chat_id', $chat_id, PDO::PARAM_INT);
            $sth->bindParam(':message_id', $message_id, PDO::PARAM_INT);
            $sth->bindParam(':user_id', $from_id, PDO::PARAM_INT);
>>>>>>> 80e7e5d5
            $sth->bindParam(':edit_date', $edit_date, PDO::PARAM_STR);
            $sth->bindParam(':text', $text, PDO::PARAM_STR);
            $sth->bindParam(':entities', $entities, PDO::PARAM_STR);
            $sth->bindParam(':caption', $caption, PDO::PARAM_STR);

            return $sth->execute();
        } catch (PDOException $e) {
            throw new TelegramException($e->getMessage());
        }
    }

    /**
     * Select Group and/or single Chats
     *
     * @param bool   $select_groups
     * @param bool   $select_super_groups
     * @param bool   $select_users
     * @param string $date_from
     * @param string $date_to
     * @param int    $chat_id
     * @param string $text
     *
     * @return array|bool (Selected chats or false if invalid arguments)
     * @throws \Longman\TelegramBot\Exception\TelegramException
     */
    public static function selectChats(
        $select_groups = true,
        $select_super_groups = true,
        $select_users = true,
        $date_from = null,
        $date_to = null,
        $chat_id = null,
        $text = null
    ) {
        if (!self::isDbConnected()) {
            return false;
        }

        if (!$select_groups && !$select_users && !$select_super_groups) {
            return false;
        }

        try {
            $query = '
                SELECT * ,
                ' . TB_CHAT . '.`id` AS `chat_id`,
                ' . TB_CHAT . '.`created_at` AS `chat_created_at`,
                ' . TB_CHAT . '.`updated_at` AS `chat_updated_at`
            ';
            if ($select_users) {
                $query .= '
                    , ' . TB_USER . '.`id` AS `user_id`
                    FROM `' . TB_CHAT . '`
                    LEFT JOIN `' . TB_USER . '`
                    ON ' . TB_CHAT . '.`id`=' . TB_USER . '.`id`
                ';
            } else {
                $query .= 'FROM `' . TB_CHAT . '`';
            }

            //Building parts of query
            $where  = [];
            $tokens = [];

            if (!$select_groups || !$select_users || !$select_super_groups) {
                $chat_or_user = [];

                $select_groups && $chat_or_user[] = TB_CHAT . '.`type` = "group"';
                $select_super_groups && $chat_or_user[] = TB_CHAT . '.`type` = "supergroup"';
                $select_users && $chat_or_user[] = TB_CHAT . '.`type` = "private"';

                $where[] = '(' . implode(' OR ', $chat_or_user) . ')';
            }

            if (null !== $date_from) {
                $where[]              = TB_CHAT . '.`updated_at` >= :date_from';
                $tokens[':date_from'] = $date_from;
            }

            if (null !== $date_to) {
                $where[]            = TB_CHAT . '.`updated_at` <= :date_to';
                $tokens[':date_to'] = $date_to;
            }

            if (null !== $chat_id) {
                $where[]            = TB_CHAT . '.`id` = :chat_id';
                $tokens[':chat_id'] = $chat_id;
            }

            if (null !== $text) {
                if ($select_users) {
                    $where[] = '(
                        LOWER(' . TB_CHAT . '.`title`) LIKE :text
                        OR LOWER(' . TB_USER . '.`first_name`) LIKE :text
                        OR LOWER(' . TB_USER . '.`last_name`) LIKE :text
                        OR LOWER(' . TB_USER . '.`username`) LIKE :text
                    )';
                } else {
                    $where[] = 'LOWER(' . TB_CHAT . '.`title`) LIKE :text';
                }
                $tokens[':text'] = '%' . strtolower($text) . '%';
            }

            if (!empty($where)) {
                $query .= ' WHERE ' . implode(' AND ', $where);
            }

            $query .= ' ORDER BY ' . TB_CHAT . '.`updated_at` ASC';

            $sth = self::$pdo->prepare($query);
            $sth->execute($tokens);

            return $sth->fetchAll(PDO::FETCH_ASSOC);
        } catch (PDOException $e) {
            throw new TelegramException($e->getMessage());
        }
    }

    /**
     * Get Telegram API request count for current chat / message
     *
     * @param integer $chat_id
     * @param string  $inline_message_id
     *
     * @return array|bool (Array containing TOTAL and CURRENT fields or false on invalid arguments)
     * @throws \Longman\TelegramBot\Exception\TelegramException
     */
    public static function getTelegramRequestCount($chat_id = null, $inline_message_id = null)
    {
        if (!self::isDbConnected()) {
            return false;
        }

        try {
            $sth = self::$pdo->prepare('SELECT 
                (SELECT COUNT(*) FROM `' . TB_REQUEST_LIMITER . '` WHERE `created_at` >= :created_at_1) as LIMIT_PER_SEC_ALL,
                (SELECT COUNT(*) FROM `' . TB_REQUEST_LIMITER . '` WHERE `created_at` >= :created_at_2 AND ((`chat_id` = :chat_id_1 AND `inline_message_id` IS NULL) OR (`inline_message_id` = :inline_message_id AND `chat_id` IS NULL))) as LIMIT_PER_SEC,
                (SELECT COUNT(*) FROM `' . TB_REQUEST_LIMITER . '` WHERE `created_at` >= :created_at_minute AND `chat_id` = :chat_id_2) as LIMIT_PER_MINUTE
<<<<<<< HEAD
              ');
=======
            ');
>>>>>>> 80e7e5d5

            $date = self::getTimestamp();
            $date_minute = self::getTimestamp(strtotime('-1 minute'));

            $sth->bindParam(':chat_id_1', $chat_id, \PDO::PARAM_STR);
            $sth->bindParam(':chat_id_2', $chat_id, \PDO::PARAM_STR);
            $sth->bindParam(':inline_message_id', $inline_message_id, \PDO::PARAM_STR);
            $sth->bindParam(':created_at_1', $date, \PDO::PARAM_STR);
            $sth->bindParam(':created_at_2', $date, \PDO::PARAM_STR);
            $sth->bindParam(':created_at_minute', $date_minute, \PDO::PARAM_STR);

            $sth->execute();

            return $sth->fetch();
        } catch (\Exception $e) {
            throw new TelegramException($e->getMessage());
        }
    }

    /**
     * Insert Telegram API request in db
     *
     * @param string $method
     * @param array  $data
     *
     * @return bool If the insert was successful
     * @throws \Longman\TelegramBot\Exception\TelegramException
     */
    public static function insertTelegramRequest($method, $data)
    {
        if (!self::isDbConnected()) {
            return false;
        }

        $chat_id = ((isset($data['chat_id'])) ? $data['chat_id'] : null);
        $inline_message_id = (isset($data['inline_message_id']) ? $data['inline_message_id'] : null);

        try {
            $sth = self::$pdo->prepare('INSERT INTO `' . TB_REQUEST_LIMITER . '`
                (
                `method`, `chat_id`, `inline_message_id`, `created_at`
                )
                VALUES (
                :method, :chat_id, :inline_message_id, :created_at
                );
            ');

            $created_at = self::getTimestamp();

            $sth->bindParam(':chat_id', $chat_id, \PDO::PARAM_STR);
            $sth->bindParam(':inline_message_id', $inline_message_id, \PDO::PARAM_STR);
            $sth->bindParam(':method', $method, \PDO::PARAM_STR);
            $sth->bindParam(':created_at', $created_at, \PDO::PARAM_STR);

            return $sth->execute();
        } catch (\Exception $e) {
            throw new TelegramException($e->getMessage());
        }
    }
}<|MERGE_RESOLUTION|>--- conflicted
+++ resolved
@@ -964,15 +964,9 @@
             $text    = $edited_message->getText();
             $caption = $edited_message->getCaption();
 
-<<<<<<< HEAD
             $sth->bindParam(':chat_id', $chat_id, PDO::PARAM_STR);
             $sth->bindParam(':message_id', $message_id, PDO::PARAM_STR);
             $sth->bindParam(':user_id', $from_id, PDO::PARAM_STR);
-=======
-            $sth->bindParam(':chat_id', $chat_id, PDO::PARAM_INT);
-            $sth->bindParam(':message_id', $message_id, PDO::PARAM_INT);
-            $sth->bindParam(':user_id', $from_id, PDO::PARAM_INT);
->>>>>>> 80e7e5d5
             $sth->bindParam(':edit_date', $edit_date, PDO::PARAM_STR);
             $sth->bindParam(':text', $text, PDO::PARAM_STR);
             $sth->bindParam(':entities', $entities, PDO::PARAM_STR);
@@ -1111,11 +1105,7 @@
                 (SELECT COUNT(*) FROM `' . TB_REQUEST_LIMITER . '` WHERE `created_at` >= :created_at_1) as LIMIT_PER_SEC_ALL,
                 (SELECT COUNT(*) FROM `' . TB_REQUEST_LIMITER . '` WHERE `created_at` >= :created_at_2 AND ((`chat_id` = :chat_id_1 AND `inline_message_id` IS NULL) OR (`inline_message_id` = :inline_message_id AND `chat_id` IS NULL))) as LIMIT_PER_SEC,
                 (SELECT COUNT(*) FROM `' . TB_REQUEST_LIMITER . '` WHERE `created_at` >= :created_at_minute AND `chat_id` = :chat_id_2) as LIMIT_PER_MINUTE
-<<<<<<< HEAD
-              ');
-=======
             ');
->>>>>>> 80e7e5d5
 
             $date = self::getTimestamp();
             $date_minute = self::getTimestamp(strtotime('-1 minute'));
