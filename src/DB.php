<?php
/**
 * This file is part of the TelegramBot package.
 *
 * (c) Avtandil Kikabidze aka LONGMAN <akalongman@gmail.com>
 *
 * For the full copyright and license information, please view the LICENSE
 * file that was distributed with this source code.
 * Written by Marco Boretto <marco.bore@gmail.com>
 */

namespace Longman\TelegramBot;

use Longman\TelegramBot\Entities\Chat;
use Longman\TelegramBot\Entities\InlineQuery;
use Longman\TelegramBot\Entities\Message;
use Longman\TelegramBot\Entities\Update;
use Longman\TelegramBot\Entities\User;
use Longman\TelegramBot\Exception\TelegramException;

/**
 * @package         Telegram
 * @author          Avtandil Kikabidze <akalongman@gmail.com>
 * @copyright       Avtandil Kikabidze <akalongman@gmail.com>
 * @license         http://opensource.org/licenses/mit-license.php  The MIT License (MIT)
 * @link            http://www.github.com/akalongman/php-telegram-bot
 */

/**
 * Class DB.
 */
class DB
{
    /**
     * MySQL credentials
     *
     * @var array
     */
    static protected $mysql_credentials = [];

    /**
     * PDO object
     *
     * @var PDO
     */
    static protected $pdo;

    /**
     * Table prefix
     *
     * @var string
     */
    static protected $table_prefix;

    /**
     * Telegram class object
     *
     * @var Telegram
     */
    static protected $telegram;

    /**
     * Initialize
     *
     * @param array    $credentials  Database connection details
     * @param Telegram $telegram     Telegram object to connect with this object
     * @param string   $table_prefix Table prefix
     *
     * @return PDO PDO database object
     */
    public static function initialize(array $credentials, Telegram $telegram, $table_prefix = null)
    {
        if (empty($credentials)) {
            throw new TelegramException('MySQL credentials not provided!');
        }

        self::$telegram = $telegram;
        self::$mysql_credentials = $credentials;
        self::$table_prefix = $table_prefix;
        $dsn = 'mysql:host=' . $credentials['host'] . ';dbname=' . $credentials['database'];
        $options = [\PDO::MYSQL_ATTR_INIT_COMMAND => 'SET NAMES utf8'];
        try {
            $pdo = new \PDO($dsn, $credentials['user'], $credentials['password'], $options);
            $pdo->setAttribute(\PDO::ATTR_ERRMODE, \PDO::ERRMODE_WARNING);

            //Define table
            if (!defined('TB_TELEGRAM_UPDATE')) {
                define('TB_TELEGRAM_UPDATE', self::$table_prefix.'telegram_update');
            }
            if (!defined('TB_MESSAGE')) {
                define('TB_MESSAGE', self::$table_prefix.'message');
            }
            if (!defined('TB_INLINE_QUERY')) {
                define('TB_INLINE_QUERY', self::$table_prefix.'inline_query');
            }

            if (!defined('TB_CHOSEN_INLINE_QUERY')) {
                define('TB_CHOSEN_INLINE_QUERY', self::$table_prefix.'chosen_inline_query');
            }
            if (!defined('TB_USER')) {
                define('TB_USER', self::$table_prefix.'user');
            }
            if (!defined('TB_CHAT')) {
                define('TB_CHAT', self::$table_prefix.'chat');
            }
            if (!defined('TB_USER_CHAT')) {
                define('TB_USER_CHAT', self::$table_prefix.'user_chat');
            }

        } catch (\PDOException $e) {
            throw new TelegramException($e->getMessage());
        }

        self::$pdo = $pdo;
        return self::$pdo;
    }

    /**
     * Check if database connection has been created
     *
     * @return bool
     */
    public static function isDbConnected()
    {
        if (empty(self::$pdo)) {
            return false;
        } else {
            return true;
        }
    }

    /**
     * Fetch update(s) from DB
     *
     * @param int $limit Limit the number of updates to fetch
     *
     * @return array|bool Fetched data or false if not connected
     */
    public static function selectTelegramUpdate($limit = null)
    {
        if (!self::isDbConnected()) {
            return false;
        }

        try {
            $query = 'SELECT `id` FROM `' . TB_TELEGRAM_UPDATE . '` ';
            $query .= 'ORDER BY `id` DESC';

            if (!is_null($limit)) {
                $query .=' LIMIT :limit ';
            }

            $sth_select_telegram_update = self::$pdo->prepare($query);
            $sth_select_telegram_update->bindParam(':limit', $limit, \PDO::PARAM_INT);
            $sth_select_telegram_update->execute();
            $results = $sth_select_telegram_update->fetchAll(\PDO::FETCH_ASSOC);

        } catch (PDOException $e) {
            throw new TelegramException($e->getMessage());
        }

        return $results;
    }

    /**
     * Fetch message(s) from DB
     *
     * @param int $limit Limit the number of messages to fetch
     *
     * @return array|bool Fetched data or false if not connected
     */
    public static function selectMessages($limit = null)
    {
        if (!self::isDbConnected()) {
            return false;
        }

        try {
            //message table
            $query = 'SELECT * FROM `' . TB_MESSAGE . '` ';
            $query .= 'WHERE ' . TB_MESSAGE . '.`update_id` != 0 ';
            $query .= 'ORDER BY ' . TB_MESSAGE . '.`message_id` DESC';

            if (!is_null($limit)) {
                $query .=' LIMIT :limit ';
            }

            $sth = self::$pdo->prepare($query);
            $sth->bindParam(':limit', $limit, \PDO::PARAM_INT);
            $sth->execute();
            $results = $sth->fetchAll(\PDO::FETCH_ASSOC);

        } catch (PDOException $e) {
            throw new TelegramException($e->getMessage());
        }

        return $results;
    }

    /**
     * Convert from unix timestamp to timestamp
     *
     * @param int $time Unix timestamp
     *
     * @return null|string Timestamp if a time has been passed, else null
     */
    protected static function getTimestamp($time = null)
    {
        if (is_null($time)) {
            return null;
        }
        return date('Y-m-d H:i:s', $time);
    }

    /**
     * Insert entry to telegram_update table
     *
     * @todo Needs to return something if successful
     *
     * @param int $id
     * @param int $message_id
     * @param int $inline_query_id
     * @param int $chosen_inline_query_id
     *
     * @return bool|null
     */
    public static function insertTelegramUpdate($id, $message_id, $inline_query_id, $chosen_inline_query_id)
    {
        if (is_null($message_id) && is_null($inline_query_id) && is_null($chosen_inline_query_id)) {
            throw new TelegramException('Error both query_id and  message_id are null');
        }

        if (!self::isDbConnected()) {
            return false;
        }

        try {
            //telegram_update table
            $sth_insert_telegram_update = self::$pdo->prepare('INSERT IGNORE INTO `' . TB_TELEGRAM_UPDATE . '`
                (
                `id`, `message_id`, `inline_query_id`, `chosen_inline_query_id`
                )
                VALUES (
                :id, :message_id, :inline_query_id, :chosen_inline_query_id
                )
                ');

            $sth_insert_telegram_update->bindParam(':id', $id, \PDO::PARAM_INT);
            $sth_insert_telegram_update->bindParam(':message_id', $message_id, \PDO::PARAM_INT);
            $sth_insert_telegram_update->bindParam(':inline_query_id', $inline_query_id, \PDO::PARAM_INT);
            $sth_insert_telegram_update->bindParam(':chosen_inline_query_id', $chosen_inline_query_id, \PDO::PARAM_INT);

            $status = $sth_insert_telegram_update->execute();

        } catch (PDOException $e) {
            throw new TelegramException($e->getMessage());
        }
    }

    /**
     * Insert users and save their connection to chats
     *
     * @todo Needs to return something if successful
     *
     * @param  Entities\User $user
     * @param  string        $date
     * @param  Entities\Chat $chat
     *
     * @return bool|null
     */
    public static function insertUser(User $user, $date, Chat $chat = null)
    {
        if (!self::isDbConnected()) {
            return false;
        }

        $user_id = $user->getId();
        $username = $user->getUsername();
        $first_name = $user->getFirstName();
        $last_name = $user->getLastName();

        try {
            //user table
            $sth1 = self::$pdo->prepare('INSERT INTO `' . TB_USER . '`
                (
                `id`, `username`, `first_name`, `last_name`, `created_at`, `updated_at`
                )
                VALUES (
                :id, :username, :first_name, :last_name, :date, :date
                )
                ON DUPLICATE KEY UPDATE `username`=:username, `first_name`=:first_name,
                `last_name`=:last_name, `updated_at`=:date
                ');

            $sth1->bindParam(':id', $user_id, \PDO::PARAM_INT);
            $sth1->bindParam(':username', $username, \PDO::PARAM_STR, 255);
            $sth1->bindParam(':first_name', $first_name, \PDO::PARAM_STR, 255);
            $sth1->bindParam(':last_name', $last_name, \PDO::PARAM_STR, 255);
            $sth1->bindParam(':date', $date, \PDO::PARAM_STR);

            $status = $sth1->execute();

        } catch (PDOException $e) {
            throw new TelegramException($e->getMessage());
        }
        //insert also the relationship to the chat
        if (!is_null($chat)) {
            $chat_id = $chat->getId();
            try {
                //user_chat table
                $sth3 = self::$pdo->prepare('INSERT IGNORE INTO `' . TB_USER_CHAT . '`
                    (
                    `user_id`, `chat_id`
                    )
                    VALUES (
                    :user_id, :chat_id
                    )');

                $sth3->bindParam(':user_id', $user_id, \PDO::PARAM_INT);
                $sth3->bindParam(':chat_id', $chat_id, \PDO::PARAM_INT);

                $status = $sth3->execute();

            } catch (PDOException $e) {
                throw new TelegramException($e->getMessage());
            }
        }
    }

    /**
     * Insert request into database
     *
     * @param Entities\Update &$update
     *
     * @return bool
     */
    public static function insertRequest(Update &$update)
    {
        $update_id = $update->getUpdateId();
        if ($update->getUpdateType() == 'message') {
            $message = $update->getMessage();
            $message_id = $message->getMessageId();
            self::insertMessageRequest($message);
            return self::insertTelegramUpdate($update_id, $message_id, null, null);
        } elseif ($update->getUpdateType() == 'inline_query') {
            $inline_query = $update->getInlineQuery();
            $inline_query_id = $inline_query->getId();
            self::insertInlineQueryRequest($inline_query);
            return self::insertTelegramUpdate($update_id, null, $inline_query_id, null);
        } elseif ($update->getUpdateType() == 'chosen_inline_result') {
            $chosen_inline_query = $update->getChosenInlineResult();

            if (!self::isDbConnected()) {
                return false;
            }
            try {
                //Inline query Table
                $mysql_query = 'INSERT INTO `' . TB_CHOSEN_INLINE_QUERY . '`
                    (
                    `result_id`, `user_id`, `query`, `created_at`
                    )
                    VALUES (
                    :result_id, :user_id, :query, :created_at
                    )';

                $sth_insert_chosen_inline_query = self::$pdo->prepare($mysql_query);

                $date = self::getTimestamp(time());
                $result_id = $chosen_inline_query->getResultId();
                $from = $chosen_inline_query->getFrom();
                $user_id = null;
                if (is_object($from)) {
                    $user_id = $from->getId();
                    self::insertUser($from, $date);
                }

                $query = $chosen_inline_query->getQuery();

                $sth_insert_chosen_inline_query->bindParam(':result_id', $result_id, \PDO::PARAM_STR);
                $sth_insert_chosen_inline_query->bindParam(':user_id', $user_id, \PDO::PARAM_INT);
                $sth_insert_chosen_inline_query->bindParam(':query', $query, \PDO::PARAM_STR);
                $sth_insert_chosen_inline_query->bindParam(':created_at', $date, \PDO::PARAM_STR);

                $status = $sth_insert_chosen_inline_query->execute();
                $chosen_inline_query_local_id = self::$pdo->lastInsertId();

            } catch (PDOException $e) {
                throw new TelegramException($e->getMessage());
            }

            return self::insertTelegramUpdate($update_id, null, null, $chosen_inline_query_local_id);
        }
    }

    /**
     * Insert inline query request into database
     *
     * @todo No return value at the end. Just return true?
     *
     * @param Entities\InlineQuery &$inline_query
     *
     * @return bool
     */
    public static function insertInlineQueryRequest(InlineQuery &$inline_query)
    {
        if (!self::isDbConnected()) {
            return false;
        }
        try {
            //Inline query Table
            $mysql_query = 'INSERT IGNORE INTO `' . TB_INLINE_QUERY . '`
                (
                `id`, `user_id`, `query`, `offset`, `created_at`
                )
                VALUES (
                :inline_query_id, :user_id, :query, :param_offset, :created_at
                )';

            $sth_insert_inline_query = self::$pdo->prepare($mysql_query);

            $date = self::getTimestamp(time());
            $inline_query_id = (int) $inline_query->getId();
            $from = $inline_query->getFrom();
            $user_id = null;
            if (is_object($from)) {
                $user_id = $from->getId();
                self::insertUser($from, $date);
            }

            $query = $inline_query->getQuery();
            $offset = $inline_query->getOffset();

            $sth_insert_inline_query->bindParam(':inline_query_id', $inline_query_id, \PDO::PARAM_INT);
            $sth_insert_inline_query->bindParam(':user_id', $user_id, \PDO::PARAM_INT);
            $sth_insert_inline_query->bindParam(':query', $query, \PDO::PARAM_STR);
            $sth_insert_inline_query->bindParam(':param_offset', $offset, \PDO::PARAM_STR);
            $sth_insert_inline_query->bindParam(':created_at', $date, \PDO::PARAM_STR);

            $status = $sth_insert_inline_query->execute();

        } catch (PDOException $e) {
            throw new TelegramException($e->getMessage());
        }
    }

    /**
     * Insert Message request in db
     *
     * @param Entities\Message &$message
     *
     * @return bool If the insert was successful
     */
    public static function insertMessageRequest(Message &$message)
    {
        if (!self::isDbConnected()) {
            return false;
        }

        $from = $message->getFrom();
        $chat = $message->getChat();

        $chat_id = $chat->getId();

        $date = self::getTimestamp($message->getDate());
        $forward_from = $message->getForwardFrom();
        $forward_date = self::getTimestamp($message->getForwardDate());

        $photo = $message->getPhoto();
        $new_chat_participant = $message->getNewChatParticipant();

        $new_chat_photo = $message->getNewChatPhoto();
        $left_chat_participant = $message->getLeftChatParticipant();

        $migrate_from_chat_id = $message->getMigrateFromChatId();

        try {
            //chat table
            $sth2 = self::$pdo->prepare('INSERT INTO `' . TB_CHAT . '`
                (
                `id`, `type`, `title`, `created_at` ,`updated_at`, `old_id`
                )
                VALUES (
                :id, :type, :title, :date, :date, :oldid
                )
                ON DUPLICATE KEY UPDATE `type`=:type, `title`=:title, `updated_at`=:date
                ');

            $chat_title = $chat->getTitle();
            $type = $chat->getType();

            $sth2->bindParam(':id', $chat_id, \PDO::PARAM_INT);
            $sth2->bindParam(':type', $type, \PDO::PARAM_INT);
            $sth2->bindParam(':title', $chat_title, \PDO::PARAM_STR, 255);
            $sth2->bindParam(':date', $date, \PDO::PARAM_STR);
            $sth2->bindParam(':oldid', $migrate_from_chat_id, \PDO::PARAM_INT);

            $status = $sth2->execute();

        } catch (PDOException $e) {
            throw new TelegramException($e->getMessage());
        }

        //Insert user and the relation with the chat
        self::insertUser($from, $date, $chat);

        //Insert the forwarded message user in users table
        $forward_from = null;
        if (is_object($forward_from)) {
            self::insertUser($forward_from, $forward_date);
            $forward_from = $forward_from->getId();
        }
<<<<<<< HEAD

        //Insert the new chat user
        $new_chat_participant = '';
        if (is_object($new_chat_participant)) {
            self::insertUser($new_chat_participant, $date, $chat);
            $new_chat_participant = $new_chat_participant->getId();
        }

        //Insert the left chat user
        $left_chat_participant = '';
        if (is_object($left_chat_participant)) {
=======
        
        if ($new_chat_participant) {
            //Insert the new chat user  
            self::insertUser($new_chat_participant, $date, $chat);
            $new_chat_participant = $new_chat_participant->getId();
        } elseif($left_chat_participant) {
            //Insert the left chat user
>>>>>>> 8974c1ea
            self::insertUser($left_chat_participant, $date, $chat);
            $left_chat_participant = $left_chat_participant->getId();
        }



        try {
            //message Table
            $sth = self::$pdo->prepare('INSERT IGNORE INTO `' . TB_MESSAGE . '`
                (
                `id`, `user_id`, `date`, `chat_id`, `forward_from`,
                `forward_date`, `reply_to_message`, `text`, `audio`, `document`,
                `photo`, `sticker`, `video`, `voice`, `caption`, `contact`,
                `location`, `new_chat_participant`, `left_chat_participant`,
                `new_chat_title`,`new_chat_photo`, `delete_chat_photo`, `group_chat_created`,
                `supergroup_chat_created`, `channel_chat_created`,
                `migrate_from_chat_id`, `migrate_to_chat_id`
                )
                VALUES (
                :message_id, :user_id, :date, :chat_id, :forward_from,
                :forward_date, :reply_to_message, :text, :audio, :document,
                :photo, :sticker, :video, :voice, :caption, :contact,
                :location, :new_chat_participant, :left_chat_participant,
                :new_chat_title, :new_chat_photo, :delete_chat_photo, :group_chat_created,
                :supergroup_chat_created, :channel_chat_created,
                :migrate_from_chat_id, :migrate_to_chat_id
                )');

            $message_id = $message->getMessageId();
            $from_id = $from->getId();

            $reply_to_message = $message->getReplyToMessage();
            $reply_to_message_id = null;
            if (is_object($reply_to_message)) {
                $reply_to_message_id = $reply_to_message->getMessageId();
                // please notice that, as explaied in the documentation, reply_to_message don't contain other
                // reply_to_message field so recursion deep is 1
                self::insertMessageRequest($reply_to_message);
            }

            $text = $message->getText();
            $audio = $message->getAudio();
            $document = $message->getDocument();
            $sticker = $message->getSticker();
            $video = $message->getVideo();
            $voice = $message->getVoice();
            $caption = $message->getCaption();
            $contact = $message->getContact();
            $location = $message->getLocation();
            $new_chat_title = $message->getNewChatTitle();
            $delete_chat_photo = $message->getDeleteChatPhoto();
            $group_chat_created = $message->getGroupChatCreated();
            $supergroup_chat_created = $message->getSupergroupChatCreated();
            $channel_chat_created = $message->getChannelChatCreated();
            $migrate_from_chat_id = $message->getMigrateFromChatId();

            $sth->bindParam(':message_id', $message_id, \PDO::PARAM_INT);
            $sth->bindParam(':user_id', $from_id, \PDO::PARAM_INT);
            $sth->bindParam(':date', $date, \PDO::PARAM_STR);
            $sth->bindParam(':chat_id', $chat_id, \PDO::PARAM_INT);
            $sth->bindParam(':forward_from', $forward_from, \PDO::PARAM_INT);
            $sth->bindParam(':forward_date', $forward_date, \PDO::PARAM_STR);
            $sth->bindParam(':reply_to_message', $reply_to_message_id, \PDO::PARAM_INT);
            $sth->bindParam(':text', $text, \PDO::PARAM_STR);
            $sth->bindParam(':audio', $audio, \PDO::PARAM_STR);
            $sth->bindParam(':document', $document, \PDO::PARAM_STR);

            $var = [];
            if (is_array($photo)) {
                foreach ($photo as $elm) {
                    $var[] = json_decode($elm, true);
                }

                $photo = json_encode($var);
            } else {
                $photo = '';
            }

            $sth->bindParam(':photo', $photo, \PDO::PARAM_STR);
            $sth->bindParam(':sticker', $sticker, \PDO::PARAM_STR);
            $sth->bindParam(':video', $video, \PDO::PARAM_STR);
            $sth->bindParam(':voice', $voice, \PDO::PARAM_STR);
            $sth->bindParam(':caption', $caption, \PDO::PARAM_STR);
            $sth->bindParam(':contact', $contact, \PDO::PARAM_STR);
            $sth->bindParam(':location', $location, \PDO::PARAM_STR);
            $sth->bindParam(':new_chat_participant', $new_chat_participant, \PDO::PARAM_INT);
            $sth->bindParam(':left_chat_participant', $left_chat_participant, \PDO::PARAM_INT);
            $sth->bindParam(':new_chat_title', $new_chat_title, \PDO::PARAM_STR);

            //Array of Photosize
            $var = [];
            if (is_array($new_chat_photo)) {
                foreach ($new_chat_photo as $elm) {
                    $var[] = json_decode($elm, true);
                }

                $new_chat_photo = json_encode($var);
            } else {
                $new_chat_photo = '';
            }

            $sth->bindParam(':new_chat_photo', $new_chat_photo, \PDO::PARAM_STR);
            $sth->bindParam(':delete_chat_photo', $delete_chat_photo, \PDO::PARAM_STR);
            $sth->bindParam(':group_chat_created', $group_chat_created, \PDO::PARAM_STR);
            $sth->bindParam(':supergroup_chat_created', $migrate_from_chat_id, \PDO::PARAM_INT);
            $sth->bindParam(':channel_chat_created', $supergroup_chat_created, \PDO::PARAM_INT);
            $sth->bindParam(':migrate_from_chat_id', $channel_chat_created, \PDO::PARAM_INT);
            $sth->bindParam(':migrate_to_chat_id', $migrate_from_chat_id, \PDO::PARAM_INT);
            $status = $sth->execute();

        } catch (PDOException $e) {
            throw new TelegramException($e->getMessage());
        }

        return true;
    }

    /**
     * Select Group and single Chats
     *
     * @param bool   $select_groups
     * @param bool   $select_super_groups
     * @param bool   $select_users
     * @param string $date_from
     * @param string $date_to
     *
     * @return array|bool Selected chats or false if invalid arguments
     */
    public static function selectChats(
        $select_groups = true,
        $select_super_groups = true,
        $select_users = true,
        $date_from = null,
        $date_to = null
    ) {
        if (!self::isDbConnected()) {
            return false;
        }

        if (!$select_groups & !$select_users & !$select_super_groups) {
            return false;
        }

        try {
            $query = 'SELECT * ,
                ' . TB_CHAT . '.`id` AS `chat_id`,
                ' . TB_CHAT . '.`updated_at` AS `chat_updated_at`,
                ' . TB_USER . '.`id` AS `user_id`
                FROM `' . TB_CHAT . '` LEFT JOIN `' . TB_USER . '`
                ON ' . TB_CHAT . '.`id`=' . TB_USER . '.`id`';

            //Building parts of query
            $chat_or_user = '';
            $where = [];
            $tokens = [];

            if (!$select_groups || !$select_users || !$select_super_groups) {
                if ($select_groups) {
                    $where[] = TB_CHAT . '.`type` = "group"';
                }
                if ($select_super_groups) {
                    $where[] = TB_CHAT . '.`type` = "supergroup"';
                }
                if ($select_users) {
                    $where[] = TB_CHAT . '.`type` = "private"';
                }
            }

            if (! is_null($date_from)) {
                $where[] = TB_CHAT . '.`updated_at` >= :date_from';
                $tokens[':date_from'] =  $date_from;
            }

            if (! is_null($date_to)) {
                $where[] = TB_CHAT . '.`updated_at` <= :date_to';
                $tokens[':date_to'] = $date_to;
            }

            $a=0;
            foreach ($where as $part) {
                if ($a) {
                    $query .= ' AND ' . $part;
                } else {
                    $query .= ' WHERE ' . $part;
                    ++$a;
                }
            }

            $query .= ' ORDER BY ' . TB_CHAT . '.`updated_at` ASC';

            $sth = self::$pdo->prepare($query);
            $sth->execute($tokens);

            $result = $sth->fetchAll(\PDO::FETCH_ASSOC);

        } catch (PDOException $e) {
            throw new TelegramException($e->getMessage());
        }

        return $result;
    }
}<|MERGE_RESOLUTION|>--- conflicted
+++ resolved
@@ -509,19 +509,6 @@
             self::insertUser($forward_from, $forward_date);
             $forward_from = $forward_from->getId();
         }
-<<<<<<< HEAD
-
-        //Insert the new chat user
-        $new_chat_participant = '';
-        if (is_object($new_chat_participant)) {
-            self::insertUser($new_chat_participant, $date, $chat);
-            $new_chat_participant = $new_chat_participant->getId();
-        }
-
-        //Insert the left chat user
-        $left_chat_participant = '';
-        if (is_object($left_chat_participant)) {
-=======
         
         if ($new_chat_participant) {
             //Insert the new chat user  
@@ -529,12 +516,9 @@
             $new_chat_participant = $new_chat_participant->getId();
         } elseif($left_chat_participant) {
             //Insert the left chat user
->>>>>>> 8974c1ea
             self::insertUser($left_chat_participant, $date, $chat);
             $left_chat_participant = $left_chat_participant->getId();
         }
-
-
 
         try {
             //message Table
