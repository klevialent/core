--- conflicted
+++ resolved
@@ -23,20 +23,8 @@
      */
     protected $name = 'Newchatparticipant';
     protected $description = 'New Chat Participant';
-<<<<<<< HEAD
-    protected $usage = '/';
     protected $version = '1.0.0';
-    protected $enabled = true;
     /**#@-*/
-=======
-
-    /**
-     * Version
-     *
-     * @var string
-     */
-    protected $version = '1.0.0';
->>>>>>> 8509c63c
 
     /**
      * Execute command
