--- conflicted
+++ resolved
@@ -25,16 +25,6 @@
     protected $description = 'Show bot commands help';
     protected $usage = '/help or /help <command>';
     protected $version = '1.0.0';
-<<<<<<< HEAD
-    protected $enabled = true;
-=======
-
-    /**
-     * If this command is public
-     *
-     * @var boolean
-     */
->>>>>>> 8509c63c
     protected $public = true;
     /**#@-*/
 
