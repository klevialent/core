<?php
/**
 * This file is part of the TelegramBot package.
 *
 * (c) Avtandil Kikabidze aka LONGMAN <akalongman@gmail.com>
 *
 * For the full copyright and license information, please view the LICENSE
 * file that was distributed with this source code.
 *
 * Written by Marco Boretto <marco.bore@gmail.com>
 */

namespace Longman\TelegramBot\Commands;

use Longman\TelegramBot\Command;
use Longman\TelegramBot\Entities\File;
use Longman\TelegramBot\Request;

/**
 * User "/whoami" command
 */
class WhoamiCommand extends Command
{
    /**#@+
     * {@inheritdoc}
     */
    protected $name = 'whoami';
    protected $description = 'Show your id, name and username';
    protected $usage = '/whoami';
    protected $version = '1.0.0';
<<<<<<< HEAD
    protected $enabled = true;
=======

    /**
     * If this command is public
     *
     * @var boolean
     */
>>>>>>> 8509c63c
    protected $public = true;
    /**#@-*/

    /**
     * Execute command
     *
     * @return boolean
     */
    public function execute()
    {
        $message = $this->getMessage();

        $user_id = $message->getFrom()->getId();
        $chat_id = $message->getChat()->getId();
        $message_id = $message->getMessageId();
        $text = $message->getText(true);

        //Send chat action
        Request::sendChatAction(['chat_id' => $chat_id, 'action' => 'typing']);

        $caption = 'Your Id: ' . $user_id . "\n";
        $caption .= 'Name: ' . $message->getFrom()->getFirstName()
        . ' ' . $message->getFrom()->getLastName() . "\n";
        $caption .= 'Username: ' . $message->getFrom()->getUsername();

        //Fetch user profile photo
        $limit = 10;
        $offset = null;
        $ServerResponse = Request::getUserProfilePhotos([
            'user_id' => $user_id ,
            'limit'   => $limit,
            'offset'  => $offset,
        ]);

        //Check if the request isOK
        if ($ServerResponse->isOk()) {
            $UserProfilePhoto = $ServerResponse->getResult();
            $totalcount = $UserProfilePhoto->getTotalCount();
        } else {
            $totalcount = 0;
        }

        $data = [
            'chat_id'             => $chat_id,
            'reply_to_message_id' => $message_id,
        ];

        if ($totalcount > 0) {
            $photos = $UserProfilePhoto->getPhotos();
            //I pick the latest photo with the hight definition
            $photo = $photos[0][2];
            $file_id = $photo->getFileId();

            $data['photo'] = $file_id;
            $data['caption'] = $caption;

            $result = Request::sendPhoto($data);

            //Download the image pictures
            //Download after send message response to speedup response
            $file_id = $photo->getFileId();
            $ServerResponse = Request::getFile(['file_id' => $file_id]);
            if ($ServerResponse->isOk()) {
                Request::downloadFile($ServerResponse->getResult());
            }

        } else {
            //No Photo just send text
            $data['text'] = $caption;
            $result = Request::sendMessage($data);
        }

        return $result->isOk();
    }
}<|MERGE_RESOLUTION|>--- conflicted
+++ resolved
@@ -28,16 +28,6 @@
     protected $description = 'Show your id, name and username';
     protected $usage = '/whoami';
     protected $version = '1.0.0';
-<<<<<<< HEAD
-    protected $enabled = true;
-=======
-
-    /**
-     * If this command is public
-     *
-     * @var boolean
-     */
->>>>>>> 8509c63c
     protected $public = true;
     /**#@-*/
 
