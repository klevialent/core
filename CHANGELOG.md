--- conflicted
+++ resolved
@@ -8,13 +8,10 @@
 - New funding and support details.
 - Custom issue templates. (#972)
 ### Changed
-<<<<<<< HEAD
-- `TelegramLog` now adheres to [PSR-3] `LoggerInterface` and allows custom logger implementations.
-=======
 - Use PSR-12 for code style.
 - Some general housekeeping. (#972)
 - [:exclamation:][unreleased-bc] Return an empty array for Entity properties with no items, instead of `null`. (#969)
->>>>>>> c8329d63
+- `TelegramLog` now adheres to [PSR-3] `LoggerInterface` and allows custom logger implementations.
 ### Deprecated
 - Old logging that uses Monolog still works but will be removed in the near future. Use `TelegramLog::initialize($logger, $update_logger);` from now on.
 ### Removed
