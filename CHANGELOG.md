--- conflicted
+++ resolved
@@ -5,11 +5,8 @@
 
 ## [Unreleased]
 ### Added
-<<<<<<< HEAD
+- `ChatAction` class to simplify chat action selection.
 - Telegram Games platform!
-=======
-- `ChatAction` class to simplify chat action selection.
->>>>>>> 9bf5c34e
 ### Changed
 - [:exclamation:][unreleased-bc-rename-constants] Rename and ensure no redefinition of constants: `BASE_PATH` -> `TB_BASE_PATH`, `BASE_COMMANDS_PATH` -> `TB_BASE_COMMANDS_PATH`.
 ### Deprecated
