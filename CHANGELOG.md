--- conflicted
+++ resolved
@@ -6,11 +6,8 @@
 ## [Unreleased]
 ### Added
 ### Changed
-<<<<<<< HEAD
 - Updated Travis to use Trusty containers (for HHVM) and add PHP 7.2 to the tests.
-=======
 - Add debug log entry instead of throwing an exception for duplicate updates.
->>>>>>> 9cb761e3
 ### Deprecated
 ### Removed
 ### Fixed
