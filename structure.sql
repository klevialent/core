CREATE TABLE IF NOT EXISTS `user` (
  `id` bigint COMMENT 'Unique user identifier',
  `first_name` CHAR(255) NOT NULL DEFAULT '' COMMENT 'User''s first name',
  `last_name` CHAR(255) DEFAULT NULL COMMENT 'User''s last name',
<<<<<<< HEAD
  `username` CHAR(191) DEFAULT NULL COMMENT 'User''s username',
=======
  `username` CHAR(255) DEFAULT NULL COMMENT 'User''s username',
  `language_code` CHAR(10) DEFAULT NULL COMMENT 'User''s system language',
>>>>>>> cef365ab
  `created_at` timestamp NULL DEFAULT NULL COMMENT 'Entry date creation',
  `updated_at` timestamp NULL DEFAULT NULL COMMENT 'Entry date update',

  PRIMARY KEY (`id`),
  KEY `username` (`username`)
) ENGINE=InnoDB DEFAULT CHARSET=utf8mb4 COLLATE=utf8mb4_unicode_520_ci;

CREATE TABLE IF NOT EXISTS `chat` (
  `id` bigint COMMENT 'Unique user or chat identifier',
  `type` ENUM('private', 'group', 'supergroup', 'channel') NOT NULL COMMENT 'Chat type, either private, group, supergroup or channel',
  `title` CHAR(255) DEFAULT '' COMMENT 'Chat (group) title, is null if chat type is private',
  `username` CHAR(255) DEFAULT NULL COMMENT 'Username, for private chats, supergroups and channels if available',
  `all_members_are_administrators` tinyint(1) DEFAULT 0 COMMENT 'True if a all members of this group are admins',
  `created_at` timestamp NULL DEFAULT NULL COMMENT 'Entry date creation',
  `updated_at` timestamp NULL DEFAULT NULL COMMENT 'Entry date update',
  `old_id` bigint DEFAULT NULL COMMENT 'Unique chat identifier, this is filled when a group is converted to a supergroup',

  PRIMARY KEY (`id`),
  KEY `old_id` (`old_id`)
) ENGINE=InnoDB DEFAULT CHARSET=utf8mb4 COLLATE=utf8mb4_unicode_520_ci;

CREATE TABLE IF NOT EXISTS `user_chat` (
  `user_id` bigint COMMENT 'Unique user identifier',
  `chat_id` bigint COMMENT 'Unique user or chat identifier',

  PRIMARY KEY (`user_id`, `chat_id`),

  FOREIGN KEY (`user_id`) REFERENCES `user` (`id`) ON DELETE CASCADE ON UPDATE CASCADE,
  FOREIGN KEY (`chat_id`) REFERENCES `chat` (`id`) ON DELETE CASCADE ON UPDATE CASCADE
) ENGINE=InnoDB DEFAULT CHARSET=utf8mb4 COLLATE=utf8mb4_unicode_520_ci;

CREATE TABLE IF NOT EXISTS `inline_query` (
  `id` bigint UNSIGNED COMMENT 'Unique identifier for this query',
  `user_id` bigint NULL COMMENT 'Unique user identifier',
  `location` CHAR(255) NULL DEFAULT NULL COMMENT 'Location of the user',
  `query` TEXT NOT NULL COMMENT 'Text of the query',
  `offset` CHAR(255) NULL DEFAULT NULL COMMENT 'Offset of the result',
  `created_at` timestamp NULL DEFAULT NULL COMMENT 'Entry date creation',

  PRIMARY KEY (`id`),
  KEY `user_id` (`user_id`),

  FOREIGN KEY (`user_id`) REFERENCES `user` (`id`)
) ENGINE=InnoDB DEFAULT CHARSET=utf8mb4 COLLATE=utf8mb4_unicode_520_ci;

CREATE TABLE IF NOT EXISTS `chosen_inline_result` (
  `id` bigint UNSIGNED AUTO_INCREMENT COMMENT 'Unique identifier for this entry',
  `result_id` CHAR(255) NOT NULL DEFAULT '' COMMENT 'Identifier for this result',
  `user_id` bigint NULL COMMENT 'Unique user identifier',
  `location` CHAR(255) NULL DEFAULT NULL COMMENT 'Location object, user''s location',
  `inline_message_id` CHAR(255) NULL DEFAULT NULL COMMENT 'Identifier of the sent inline message',
  `query` TEXT NOT NULL COMMENT 'The query that was used to obtain the result',
  `created_at` timestamp NULL DEFAULT NULL COMMENT 'Entry date creation',

  PRIMARY KEY (`id`),
  KEY `user_id` (`user_id`),

  FOREIGN KEY (`user_id`) REFERENCES `user` (`id`)
) ENGINE=InnoDB DEFAULT CHARSET=utf8mb4 COLLATE=utf8mb4_unicode_520_ci;

CREATE TABLE IF NOT EXISTS `message` (
  `chat_id` bigint COMMENT 'Unique chat identifier',
  `id` bigint UNSIGNED COMMENT 'Unique message identifier',
  `user_id` bigint NULL COMMENT 'Unique user identifier',
  `date` timestamp NULL DEFAULT NULL COMMENT 'Date the message was sent in timestamp format',
  `forward_from` bigint NULL DEFAULT NULL COMMENT 'Unique user identifier, sender of the original message',
  `forward_from_chat` bigint NULL DEFAULT NULL COMMENT 'Unique chat identifier, chat the original message belongs to',
  `forward_from_message_id` bigint NULL DEFAULT NULL COMMENT 'Unique chat identifier of the original message in the channel',
  `forward_date` timestamp NULL DEFAULT NULL COMMENT 'date the original message was sent in timestamp format',
  `reply_to_chat` bigint NULL DEFAULT NULL COMMENT 'Unique chat identifier',
  `reply_to_message` bigint UNSIGNED DEFAULT NULL COMMENT 'Message that this message is reply to',
  `text` TEXT COMMENT 'For text messages, the actual UTF-8 text of the message max message length 4096 char utf8mb4',
  `entities` TEXT COMMENT 'For text messages, special entities like usernames, URLs, bot commands, etc. that appear in the text',
  `audio` TEXT COMMENT 'Audio object. Message is an audio file, information about the file',
  `document` TEXT COMMENT 'Document object. Message is a general file, information about the file',
  `photo` TEXT COMMENT 'Array of PhotoSize objects. Message is a photo, available sizes of the photo',
  `sticker` TEXT COMMENT 'Sticker object. Message is a sticker, information about the sticker',
  `video` TEXT COMMENT 'Video object. Message is a video, information about the video',
  `voice` TEXT COMMENT 'Voice Object. Message is a Voice, information about the Voice',
  `video_note` TEXT COMMENT 'VoiceNote Object. Message is a Video Note, information about the Video Note',
  `contact` TEXT COMMENT 'Contact object. Message is a shared contact, information about the contact',
  `location` TEXT COMMENT 'Location object. Message is a shared location, information about the location',
  `venue` TEXT COMMENT 'Venue object. Message is a Venue, information about the Venue',
  `caption` TEXT COMMENT  'For message with caption, the actual UTF-8 text of the caption',
  `new_chat_members` TEXT COMMENT 'List of unique user identifiers, new member(s) were added to the group, information about them (one of these members may be the bot itself)',
  `left_chat_member` bigint NULL DEFAULT NULL COMMENT 'Unique user identifier, a member was removed from the group, information about them (this member may be the bot itself)',
  `new_chat_title` CHAR(255) DEFAULT NULL COMMENT 'A chat title was changed to this value',
  `new_chat_photo` TEXT COMMENT 'Array of PhotoSize objects. A chat photo was change to this value',
  `delete_chat_photo` tinyint(1) DEFAULT 0 COMMENT 'Informs that the chat photo was deleted',
  `group_chat_created` tinyint(1) DEFAULT 0 COMMENT 'Informs that the group has been created',
  `supergroup_chat_created` tinyint(1) DEFAULT 0 COMMENT 'Informs that the supergroup has been created',
  `channel_chat_created` tinyint(1) DEFAULT 0 COMMENT 'Informs that the channel chat has been created',
  `migrate_to_chat_id` bigint NULL DEFAULT NULL COMMENT 'Migrate to chat identifier. The group has been migrated to a supergroup with the specified identifier',
  `migrate_from_chat_id` bigint NULL DEFAULT NULL COMMENT 'Migrate from chat identifier. The supergroup has been migrated from a group with the specified identifier',
  `pinned_message` TEXT NULL COMMENT 'Message object. Specified message was pinned',

  PRIMARY KEY (`chat_id`, `id`),
  KEY `user_id` (`user_id`),
  KEY `forward_from` (`forward_from`),
  KEY `forward_from_chat` (`forward_from_chat`),
  KEY `reply_to_chat` (`reply_to_chat`),
  KEY `reply_to_message` (`reply_to_message`),
  KEY `left_chat_member` (`left_chat_member`),
  KEY `migrate_from_chat_id` (`migrate_from_chat_id`),
  KEY `migrate_to_chat_id` (`migrate_to_chat_id`),

  FOREIGN KEY (`user_id`) REFERENCES `user` (`id`),
  FOREIGN KEY (`chat_id`) REFERENCES `chat` (`id`),
  FOREIGN KEY (`forward_from`) REFERENCES `user` (`id`),
  FOREIGN KEY (`forward_from_chat`) REFERENCES `chat` (`id`),
  FOREIGN KEY (`reply_to_chat`, `reply_to_message`) REFERENCES `message` (`chat_id`, `id`),
  FOREIGN KEY (`forward_from`) REFERENCES `user` (`id`),
  FOREIGN KEY (`left_chat_member`) REFERENCES `user` (`id`)
) ENGINE=InnoDB DEFAULT CHARSET=utf8mb4 COLLATE=utf8mb4_unicode_520_ci;

CREATE TABLE IF NOT EXISTS `callback_query` (
  `id` bigint UNSIGNED COMMENT 'Unique identifier for this query',
  `user_id` bigint NULL COMMENT 'Unique user identifier',
  `chat_id` bigint NULL COMMENT 'Unique chat identifier',
  `message_id` bigint UNSIGNED COMMENT 'Unique message identifier',
  `inline_message_id` CHAR(255) NULL DEFAULT NULL COMMENT 'Identifier of the message sent via the bot in inline mode, that originated the query',
  `data` CHAR(255) NOT NULL DEFAULT '' COMMENT 'Data associated with the callback button',
  `created_at` timestamp NULL DEFAULT NULL COMMENT 'Entry date creation',

  PRIMARY KEY (`id`),
  KEY `user_id` (`user_id`),
  KEY `chat_id` (`chat_id`),
  KEY `message_id` (`message_id`),

  FOREIGN KEY (`user_id`) REFERENCES `user` (`id`),
  FOREIGN KEY (`chat_id`, `message_id`) REFERENCES `message` (`chat_id`, `id`)
) ENGINE=InnoDB DEFAULT CHARSET=utf8mb4 COLLATE=utf8mb4_unicode_520_ci;

CREATE TABLE IF NOT EXISTS `edited_message` (
  `id` bigint UNSIGNED AUTO_INCREMENT COMMENT 'Unique identifier for this entry',
  `chat_id` bigint COMMENT 'Unique chat identifier',
  `message_id` bigint UNSIGNED COMMENT 'Unique message identifier',
  `user_id` bigint NULL COMMENT 'Unique user identifier',
  `edit_date` timestamp NULL DEFAULT NULL COMMENT 'Date the message was edited in timestamp format',
  `text` TEXT COMMENT 'For text messages, the actual UTF-8 text of the message max message length 4096 char utf8',
  `entities` TEXT COMMENT 'For text messages, special entities like usernames, URLs, bot commands, etc. that appear in the text',
  `caption` TEXT COMMENT  'For message with caption, the actual UTF-8 text of the caption',

  PRIMARY KEY (`id`),
  KEY `chat_id` (`chat_id`),
  KEY `message_id` (`message_id`),
  KEY `user_id` (`user_id`),

  FOREIGN KEY (`chat_id`) REFERENCES `chat` (`id`),
  FOREIGN KEY (`chat_id`, `message_id`) REFERENCES `message` (`chat_id`, `id`),
  FOREIGN KEY (`user_id`) REFERENCES `user` (`id`)
) ENGINE=InnoDB DEFAULT CHARSET=utf8mb4 COLLATE=utf8mb4_unicode_520_ci;

CREATE TABLE IF NOT EXISTS `telegram_update` (
  `id` bigint UNSIGNED COMMENT 'Update''s unique identifier',
  `chat_id` bigint NULL DEFAULT NULL COMMENT 'Unique chat identifier',
  `message_id` bigint UNSIGNED DEFAULT NULL COMMENT 'Unique message identifier',
  `inline_query_id` bigint UNSIGNED DEFAULT NULL COMMENT 'Unique inline query identifier',
  `chosen_inline_result_id` bigint UNSIGNED DEFAULT NULL COMMENT 'Local chosen inline result identifier',
  `callback_query_id` bigint UNSIGNED DEFAULT NULL COMMENT 'Unique callback query identifier',
  `edited_message_id` bigint UNSIGNED DEFAULT NULL COMMENT 'Local edited message identifier',

  PRIMARY KEY (`id`),
  KEY `message_id` (`chat_id`, `message_id`),
  KEY `inline_query_id` (`inline_query_id`),
  KEY `chosen_inline_result_id` (`chosen_inline_result_id`),
  KEY `callback_query_id` (`callback_query_id`),
  KEY `edited_message_id` (`edited_message_id`),

  FOREIGN KEY (`chat_id`, `message_id`) REFERENCES `message` (`chat_id`, `id`),
  FOREIGN KEY (`inline_query_id`) REFERENCES `inline_query` (`id`),
  FOREIGN KEY (`chosen_inline_result_id`) REFERENCES `chosen_inline_result` (`id`),
  FOREIGN KEY (`callback_query_id`) REFERENCES `callback_query` (`id`),
  FOREIGN KEY (`edited_message_id`) REFERENCES `edited_message` (`id`)
) ENGINE=InnoDB DEFAULT CHARSET=utf8mb4 COLLATE=utf8mb4_unicode_520_ci;

CREATE TABLE IF NOT EXISTS `conversation` (
  `id` bigint(20) unsigned AUTO_INCREMENT COMMENT 'Unique identifier for this entry',
  `user_id` bigint NULL DEFAULT NULL COMMENT 'Unique user identifier',
  `chat_id` bigint NULL DEFAULT NULL COMMENT 'Unique user or chat identifier',
  `status` ENUM('active', 'cancelled', 'stopped') NOT NULL DEFAULT 'active' COMMENT 'Conversation state',
  `command` varchar(160) DEFAULT '' COMMENT 'Default command to execute',
  `notes` text DEFAULT NULL COMMENT 'Data stored from command',
  `created_at` timestamp NULL DEFAULT NULL COMMENT 'Entry date creation',
  `updated_at` timestamp NULL DEFAULT NULL COMMENT 'Entry date update',

  PRIMARY KEY (`id`),
  KEY `user_id` (`user_id`),
  KEY `chat_id` (`chat_id`),
  KEY `status` (`status`),

  FOREIGN KEY (`user_id`) REFERENCES `user` (`id`),
  FOREIGN KEY (`chat_id`) REFERENCES `chat` (`id`)
) ENGINE=InnoDB DEFAULT CHARSET=utf8mb4 COLLATE=utf8mb4_unicode_520_ci;

CREATE TABLE IF NOT EXISTS `botan_shortener` (
  `id` bigint UNSIGNED AUTO_INCREMENT COMMENT 'Unique identifier for this entry',
  `user_id` bigint NULL DEFAULT NULL COMMENT 'Unique user identifier',
  `url` text NOT NULL COMMENT 'Original URL',
  `short_url` CHAR(255) NOT NULL DEFAULT '' COMMENT 'Shortened URL',
  `created_at` timestamp NULL DEFAULT NULL COMMENT 'Entry date creation',

  PRIMARY KEY (`id`),

  FOREIGN KEY (`user_id`) REFERENCES `user` (`id`)
) ENGINE=InnoDB DEFAULT CHARSET=utf8mb4 COLLATE=utf8mb4_unicode_520_ci;

CREATE TABLE IF NOT EXISTS `request_limiter` (
  `id` bigint UNSIGNED AUTO_INCREMENT COMMENT 'Unique identifier for this entry',
  `chat_id` char(255) NULL DEFAULT NULL COMMENT 'Unique chat identifier',
  `inline_message_id` char(255) NULL DEFAULT NULL COMMENT 'Identifier of the sent inline message',
  `method` char(255) DEFAULT NULL COMMENT 'Request method',
  `created_at` timestamp NULL DEFAULT NULL COMMENT 'Entry date creation',

  PRIMARY KEY (`id`)
) ENGINE=InnoDB DEFAULT CHARSET=utf8mb4 COLLATE=utf8mb4_unicode_520_ci;<|MERGE_RESOLUTION|>--- conflicted
+++ resolved
@@ -2,12 +2,8 @@
   `id` bigint COMMENT 'Unique user identifier',
   `first_name` CHAR(255) NOT NULL DEFAULT '' COMMENT 'User''s first name',
   `last_name` CHAR(255) DEFAULT NULL COMMENT 'User''s last name',
-<<<<<<< HEAD
   `username` CHAR(191) DEFAULT NULL COMMENT 'User''s username',
-=======
-  `username` CHAR(255) DEFAULT NULL COMMENT 'User''s username',
   `language_code` CHAR(10) DEFAULT NULL COMMENT 'User''s system language',
->>>>>>> cef365ab
   `created_at` timestamp NULL DEFAULT NULL COMMENT 'Entry date creation',
   `updated_at` timestamp NULL DEFAULT NULL COMMENT 'Entry date update',
 
